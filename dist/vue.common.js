<<<<<<< HEAD
/*!
 * Vue.js v2.5.22
 * (c) 2014-2019 Evan You
 * Released under the MIT License.
 */
'use strict';

/*  */

var emptyObject = Object.freeze({});

// These helpers produce better VM code in JS engines due to their
// explicitness and function inlining.
function isUndef (v) {
  return v === undefined || v === null
}

function isDef (v) {
  return v !== undefined && v !== null
}

function isTrue (v) {
  return v === true
}

function isFalse (v) {
  return v === false
}

/**
 * Check if value is primitive.
 */
function isPrimitive (value) {
  return (
    typeof value === 'string' ||
    typeof value === 'number' ||
    // $flow-disable-line
    typeof value === 'symbol' ||
    typeof value === 'boolean'
  )
}

/**
 * Quick object check - this is primarily used to tell
 * Objects from primitive values when we know the value
 * is a JSON-compliant type.
 */
function isObject (obj) {
  return obj !== null && typeof obj === 'object'
}

/**
 * Get the raw type string of a value, e.g., [object Object].
 */
var _toString = Object.prototype.toString;

function toRawType (value) {
  return _toString.call(value).slice(8, -1)
}

/**
 * Strict object type check. Only returns true
 * for plain JavaScript objects.
 */
function isPlainObject (obj) {
  return _toString.call(obj) === '[object Object]'
}

function isRegExp (v) {
  return _toString.call(v) === '[object RegExp]'
}

/**
 * Check if val is a valid array index.
 */
function isValidArrayIndex (val) {
  var n = parseFloat(String(val));
  return n >= 0 && Math.floor(n) === n && isFinite(val)
}

/**
 * Convert a value to a string that is actually rendered.
 */
function toString (val) {
  return val == null
    ? ''
    : typeof val === 'object'
      ? JSON.stringify(val, null, 2)
      : String(val)
}

/**
 * Convert an input value to a number for persistence.
 * If the conversion fails, return original string.
 */
function toNumber (val) {
  var n = parseFloat(val);
  return isNaN(n) ? val : n
}

/**
 * Make a map and return a function for checking if a key
 * is in that map.
 */
function makeMap (
  str,
  expectsLowerCase
) {
  var map = Object.create(null);
  var list = str.split(',');
  for (var i = 0; i < list.length; i++) {
    map[list[i]] = true;
  }
  return expectsLowerCase
    ? function (val) { return map[val.toLowerCase()]; }
    : function (val) { return map[val]; }
}

/**
 * Check if a tag is a built-in tag.
 */
var isBuiltInTag = makeMap('slot,component', true);

/**
 * Check if an attribute is a reserved attribute.
 */
var isReservedAttribute = makeMap('key,ref,slot,slot-scope,is');

/**
 * Remove an item from an array.
 */
function remove (arr, item) {
  if (arr.length) {
    var index = arr.indexOf(item);
    if (index > -1) {
      return arr.splice(index, 1)
    }
  }
}

/**
 * Check whether an object has the property.
 */
var hasOwnProperty = Object.prototype.hasOwnProperty;
function hasOwn (obj, key) {
  return hasOwnProperty.call(obj, key)
}

/**
 * Create a cached version of a pure function.
 */
function cached (fn) {
  var cache = Object.create(null);
  return (function cachedFn (str) {
    var hit = cache[str];
    return hit || (cache[str] = fn(str))
  })
}

/**
 * Camelize a hyphen-delimited string.
 */
var camelizeRE = /-(\w)/g;
var camelize = cached(function (str) {
  return str.replace(camelizeRE, function (_, c) { return c ? c.toUpperCase() : ''; })
});

/**
 * Capitalize a string.
 */
var capitalize = cached(function (str) {
  return str.charAt(0).toUpperCase() + str.slice(1)
});

/**
 * Hyphenate a camelCase string.
 */
var hyphenateRE = /\B([A-Z])/g;
var hyphenate = cached(function (str) {
  return str.replace(hyphenateRE, '-$1').toLowerCase()
});

/**
 * Simple bind polyfill for environments that do not support it,
 * e.g., PhantomJS 1.x. Technically, we don't need this anymore
 * since native bind is now performant enough in most browsers.
 * But removing it would mean breaking code that was able to run in
 * PhantomJS 1.x, so this must be kept for backward compatibility.
 */

/* istanbul ignore next */
function polyfillBind (fn, ctx) {
  function boundFn (a) {
    var l = arguments.length;
    return l
      ? l > 1
        ? fn.apply(ctx, arguments)
        : fn.call(ctx, a)
      : fn.call(ctx)
  }

  boundFn._length = fn.length;
  return boundFn
}

function nativeBind (fn, ctx) {
  return fn.bind(ctx)
}

var bind = Function.prototype.bind
  ? nativeBind
  : polyfillBind;

/**
 * Convert an Array-like object to a real Array.
 */
function toArray (list, start) {
  start = start || 0;
  var i = list.length - start;
  var ret = new Array(i);
  while (i--) {
    ret[i] = list[i + start];
  }
  return ret
}

/**
 * Mix properties into target object.
 */
function extend (to, _from) {
  for (var key in _from) {
    to[key] = _from[key];
  }
  return to
}

/**
 * Merge an Array of Objects into a single Object.
 */
function toObject (arr) {
  var res = {};
  for (var i = 0; i < arr.length; i++) {
    if (arr[i]) {
      extend(res, arr[i]);
    }
  }
  return res
}

/* eslint-disable no-unused-vars */

/**
 * Perform no operation.
 * Stubbing args to make Flow happy without leaving useless transpiled code
 * with ...rest (https://flow.org/blog/2017/05/07/Strict-Function-Call-Arity/).
 */
function noop (a, b, c) {}

/**
 * Always return false.
 */
var no = function (a, b, c) { return false; };

/* eslint-enable no-unused-vars */

/**
 * Return the same value.
 */
var identity = function (_) { return _; };

/**
 * Generate a string containing static keys from compiler modules.
 */
function genStaticKeys (modules) {
  return modules.reduce(function (keys, m) {
    return keys.concat(m.staticKeys || [])
  }, []).join(',')
}

/**
 * Check if two values are loosely equal - that is,
 * if they are plain objects, do they have the same shape?
 */
function looseEqual (a, b) {
  if (a === b) { return true }
  var isObjectA = isObject(a);
  var isObjectB = isObject(b);
  if (isObjectA && isObjectB) {
    try {
      var isArrayA = Array.isArray(a);
      var isArrayB = Array.isArray(b);
      if (isArrayA && isArrayB) {
        return a.length === b.length && a.every(function (e, i) {
          return looseEqual(e, b[i])
        })
      } else if (a instanceof Date && b instanceof Date) {
        return a.getTime() === b.getTime()
      } else if (!isArrayA && !isArrayB) {
        var keysA = Object.keys(a);
        var keysB = Object.keys(b);
        return keysA.length === keysB.length && keysA.every(function (key) {
          return looseEqual(a[key], b[key])
        })
      } else {
        /* istanbul ignore next */
        return false
      }
    } catch (e) {
      /* istanbul ignore next */
      return false
    }
  } else if (!isObjectA && !isObjectB) {
    return String(a) === String(b)
  } else {
    return false
  }
}

/**
 * Return the first index at which a loosely equal value can be
 * found in the array (if value is a plain object, the array must
 * contain an object of the same shape), or -1 if it is not present.
 */
function looseIndexOf (arr, val) {
  for (var i = 0; i < arr.length; i++) {
    if (looseEqual(arr[i], val)) { return i }
  }
  return -1
}

/**
 * Ensure a function is called only once.
 */
function once (fn) {
  var called = false;
  return function () {
    if (!called) {
      called = true;
      fn.apply(this, arguments);
    }
  }
}

var SSR_ATTR = 'data-server-rendered';

var ASSET_TYPES = [
  'component',
  'directive',
  'filter'
];

var LIFECYCLE_HOOKS = [
  'beforeCreate',
  'created',
  'beforeMount',
  'mounted',
  'beforeUpdate',
  'updated',
  'beforeDestroy',
  'destroyed',
  'activated',
  'deactivated',
  'errorCaptured'
];

/*  */



var config = ({
  /**
   * Option merge strategies (used in core/util/options)
   */
  // $flow-disable-line
  optionMergeStrategies: Object.create(null),

  /**
   * Whether to suppress warnings.
   */
  silent: false,

  /**
   * Show production mode tip message on boot?
   */
  productionTip: process.env.NODE_ENV !== 'production',

  /**
   * Whether to enable devtools
   */
  devtools: process.env.NODE_ENV !== 'production',

  /**
   * Whether to record perf
   */
  performance: false,

  /**
   * Error handler for watcher errors
   */
  errorHandler: null,

  /**
   * Warn handler for watcher warns
   */
  warnHandler: null,

  /**
   * Ignore certain custom elements
   */
  ignoredElements: [],

  /**
   * Custom user key aliases for v-on
   */
  // $flow-disable-line
  keyCodes: Object.create(null),

  /**
   * Check if a tag is reserved so that it cannot be registered as a
   * component. This is platform-dependent and may be overwritten.
   */
  isReservedTag: no,

  /**
   * Check if an attribute is reserved so that it cannot be used as a component
   * prop. This is platform-dependent and may be overwritten.
   */
  isReservedAttr: no,

  /**
   * Check if a tag is an unknown element.
   * Platform-dependent.
   */
  isUnknownElement: no,

  /**
   * Get the namespace of an element
   */
  getTagNamespace: noop,

  /**
   * Parse the real tag name for the specific platform.
   */
  parsePlatformTagName: identity,

  /**
   * Check if an attribute must be bound using property, e.g. value
   * Platform-dependent.
   */
  mustUseProp: no,

  /**
   * Perform updates asynchronously. Intended to be used by Vue Test Utils
   * This will significantly reduce performance if set to false.
   */
  async: true,

  /**
   * Exposed for legacy reasons
   */
  _lifecycleHooks: LIFECYCLE_HOOKS
});

/*  */

/**
 * Check if a string starts with $ or _
 */
function isReserved (str) {
  var c = (str + '').charCodeAt(0);
  return c === 0x24 || c === 0x5F
}

/**
 * Define a property.
 */
function def (obj, key, val, enumerable) {
  Object.defineProperty(obj, key, {
    value: val,
    enumerable: !!enumerable,
    writable: true,
    configurable: true
  });
}

/**
 * Parse simple path.
 */
var bailRE = /[^\w.$]/;
function parsePath (path) {
  if (bailRE.test(path)) {
    return
  }
  var segments = path.split('.');
  return function (obj) {
    for (var i = 0; i < segments.length; i++) {
      if (!obj) { return }
      obj = obj[segments[i]];
    }
    return obj
  }
}

/*  */

// can we use __proto__?
var hasProto = '__proto__' in {};

// Browser environment sniffing
var inBrowser = typeof window !== 'undefined';
var inWeex = typeof WXEnvironment !== 'undefined' && !!WXEnvironment.platform;
var weexPlatform = inWeex && WXEnvironment.platform.toLowerCase();
var UA = inBrowser && window.navigator.userAgent.toLowerCase();
var isIE = UA && /msie|trident/.test(UA);
var isIE9 = UA && UA.indexOf('msie 9.0') > 0;
var isEdge = UA && UA.indexOf('edge/') > 0;
var isAndroid = (UA && UA.indexOf('android') > 0) || (weexPlatform === 'android');
var isIOS = (UA && /iphone|ipad|ipod|ios/.test(UA)) || (weexPlatform === 'ios');
var isChrome = UA && /chrome\/\d+/.test(UA) && !isEdge;

// Firefox has a "watch" function on Object.prototype...
var nativeWatch = ({}).watch;

var supportsPassive = false;
if (inBrowser) {
  try {
    var opts = {};
    Object.defineProperty(opts, 'passive', ({
      get: function get () {
        /* istanbul ignore next */
        supportsPassive = true;
      }
    })); // https://github.com/facebook/flow/issues/285
    window.addEventListener('test-passive', null, opts);
  } catch (e) {}
}

// this needs to be lazy-evaled because vue may be required before
// vue-server-renderer can set VUE_ENV
var _isServer;
var isServerRendering = function () {
  if (_isServer === undefined) {
    /* istanbul ignore if */
    if (!inBrowser && !inWeex && typeof global !== 'undefined') {
      // detect presence of vue-server-renderer and avoid
      // Webpack shimming the process
      _isServer = global['process'] && global['process'].env.VUE_ENV === 'server';
    } else {
      _isServer = false;
    }
  }
  return _isServer
};

// detect devtools
var devtools = inBrowser && window.__VUE_DEVTOOLS_GLOBAL_HOOK__;

/* istanbul ignore next */
function isNative (Ctor) {
  return typeof Ctor === 'function' && /native code/.test(Ctor.toString())
}

var hasSymbol =
  typeof Symbol !== 'undefined' && isNative(Symbol) &&
  typeof Reflect !== 'undefined' && isNative(Reflect.ownKeys);

var _Set;
/* istanbul ignore if */ // $flow-disable-line
if (typeof Set !== 'undefined' && isNative(Set)) {
  // use native Set when available.
  _Set = Set;
} else {
  // a non-standard Set polyfill that only works with primitive keys.
  _Set = /*@__PURE__*/(function () {
    function Set () {
      this.set = Object.create(null);
    }
    Set.prototype.has = function has (key) {
      return this.set[key] === true
    };
    Set.prototype.add = function add (key) {
      this.set[key] = true;
    };
    Set.prototype.clear = function clear () {
      this.set = Object.create(null);
    };

    return Set;
  }());
}

/*  */

var warn = noop;
var tip = noop;
var generateComponentTrace = (noop); // work around flow check
var formatComponentName = (noop);

if (process.env.NODE_ENV !== 'production') {
  var hasConsole = typeof console !== 'undefined';
  var classifyRE = /(?:^|[-_])(\w)/g;
  var classify = function (str) { return str
    .replace(classifyRE, function (c) { return c.toUpperCase(); })
    .replace(/[-_]/g, ''); };

  warn = function (msg, vm) {
    var trace = vm ? generateComponentTrace(vm) : '';

    if (config.warnHandler) {
      config.warnHandler.call(null, msg, vm, trace);
    } else if (hasConsole && (!config.silent)) {
      console.error(("[Vue warn]: " + msg + trace));
    }
  };

  tip = function (msg, vm) {
    if (hasConsole && (!config.silent)) {
      console.warn("[Vue tip]: " + msg + (
        vm ? generateComponentTrace(vm) : ''
      ));
    }
  };

  formatComponentName = function (vm, includeFile) {
    if (vm.$root === vm) {
      return '<Root>'
    }
    var options = typeof vm === 'function' && vm.cid != null
      ? vm.options
      : vm._isVue
        ? vm.$options || vm.constructor.options
        : vm;
    var name = options.name || options._componentTag;
    var file = options.__file;
    if (!name && file) {
      var match = file.match(/([^/\\]+)\.vue$/);
      name = match && match[1];
    }

    return (
      (name ? ("<" + (classify(name)) + ">") : "<Anonymous>") +
      (file && includeFile !== false ? (" at " + file) : '')
    )
  };

  var repeat = function (str, n) {
    var res = '';
    while (n) {
      if (n % 2 === 1) { res += str; }
      if (n > 1) { str += str; }
      n >>= 1;
    }
    return res
  };

  generateComponentTrace = function (vm) {
    if (vm._isVue && vm.$parent) {
      var tree = [];
      var currentRecursiveSequence = 0;
      while (vm) {
        if (tree.length > 0) {
          var last = tree[tree.length - 1];
          if (last.constructor === vm.constructor) {
            currentRecursiveSequence++;
            vm = vm.$parent;
            continue
          } else if (currentRecursiveSequence > 0) {
            tree[tree.length - 1] = [last, currentRecursiveSequence];
            currentRecursiveSequence = 0;
          }
        }
        tree.push(vm);
        vm = vm.$parent;
      }
      return '\n\nfound in\n\n' + tree
        .map(function (vm, i) { return ("" + (i === 0 ? '---> ' : repeat(' ', 5 + i * 2)) + (Array.isArray(vm)
            ? ((formatComponentName(vm[0])) + "... (" + (vm[1]) + " recursive calls)")
            : formatComponentName(vm))); })
        .join('\n')
    } else {
      return ("\n\n(found in " + (formatComponentName(vm)) + ")")
    }
  };
}

/*  */

var uid = 0;

/**
 * A dep is an observable that can have multiple
 * directives subscribing to it.
 */
var Dep = function Dep () {
  this.id = uid++;
  this.subs = [];
};

Dep.prototype.addSub = function addSub (sub) {
  this.subs.push(sub);
};

Dep.prototype.removeSub = function removeSub (sub) {
  remove(this.subs, sub);
};

Dep.prototype.depend = function depend () {
  if (Dep.target) {
    Dep.target.addDep(this);
  }
};

Dep.prototype.notify = function notify () {
  // stabilize the subscriber list first
  var subs = this.subs.slice();
  if (process.env.NODE_ENV !== 'production' && !config.async) {
    // subs aren't sorted in scheduler if not running async
    // we need to sort them now to make sure they fire in correct
    // order
    subs.sort(function (a, b) { return a.id - b.id; });
  }
  for (var i = 0, l = subs.length; i < l; i++) {
    subs[i].update();
  }
};

// The current target watcher being evaluated.
// This is globally unique because only one watcher
// can be evaluated at a time.
Dep.target = null;
var targetStack = [];

function pushTarget (target) {
  targetStack.push(target);
  Dep.target = target;
}

function popTarget () {
  targetStack.pop();
  Dep.target = targetStack[targetStack.length - 1];
}

/*  */

var VNode = function VNode (
  tag,
  data,
  children,
  text,
  elm,
  context,
  componentOptions,
  asyncFactory
) {
  this.tag = tag;
  this.data = data;
  this.children = children;
  this.text = text;
  this.elm = elm;
  this.ns = undefined;
  this.context = context;
  this.fnContext = undefined;
  this.fnOptions = undefined;
  this.fnScopeId = undefined;
  this.key = data && data.key;
  this.componentOptions = componentOptions;
  this.componentInstance = undefined;
  this.parent = undefined;
  this.raw = false;
  this.isStatic = false;
  this.isRootInsert = true;
  this.isComment = false;
  this.isCloned = false;
  this.isOnce = false;
  this.asyncFactory = asyncFactory;
  this.asyncMeta = undefined;
  this.isAsyncPlaceholder = false;
};

var prototypeAccessors = { child: { configurable: true } };

// DEPRECATED: alias for componentInstance for backwards compat.
/* istanbul ignore next */
prototypeAccessors.child.get = function () {
  return this.componentInstance
};

Object.defineProperties( VNode.prototype, prototypeAccessors );

var createEmptyVNode = function (text) {
  if ( text === void 0 ) text = '';

  var node = new VNode();
  node.text = text;
  node.isComment = true;
  return node
};

function createTextVNode (val) {
  return new VNode(undefined, undefined, undefined, String(val))
}

// optimized shallow clone
// used for static nodes and slot nodes because they may be reused across
// multiple renders, cloning them avoids errors when DOM manipulations rely
// on their elm reference.
function cloneVNode (vnode) {
  var cloned = new VNode(
    vnode.tag,
    vnode.data,
    // #7975
    // clone children array to avoid mutating original in case of cloning
    // a child.
    vnode.children && vnode.children.slice(),
    vnode.text,
    vnode.elm,
    vnode.context,
    vnode.componentOptions,
    vnode.asyncFactory
  );
  cloned.ns = vnode.ns;
  cloned.isStatic = vnode.isStatic;
  cloned.key = vnode.key;
  cloned.isComment = vnode.isComment;
  cloned.fnContext = vnode.fnContext;
  cloned.fnOptions = vnode.fnOptions;
  cloned.fnScopeId = vnode.fnScopeId;
  cloned.asyncMeta = vnode.asyncMeta;
  cloned.isCloned = true;
  return cloned
}

/*
 * not type checking this file because flow doesn't play well with
 * dynamically accessing methods on Array prototype
 */

var arrayProto = Array.prototype;
var arrayMethods = Object.create(arrayProto);

var methodsToPatch = [
  'push',
  'pop',
  'shift',
  'unshift',
  'splice',
  'sort',
  'reverse'
];

/**
 * Intercept mutating methods and emit events
 */
methodsToPatch.forEach(function (method) {
  // cache original method
  var original = arrayProto[method];
  def(arrayMethods, method, function mutator () {
    var args = [], len = arguments.length;
    while ( len-- ) args[ len ] = arguments[ len ];

    var result = original.apply(this, args);
    var ob = this.__ob__;
    var inserted;
    switch (method) {
      case 'push':
      case 'unshift':
        inserted = args;
        break
      case 'splice':
        inserted = args.slice(2);
        break
    }
    if (inserted) { ob.observeArray(inserted); }
    // notify change
    ob.dep.notify();
    return result
  });
});

/*  */

var arrayKeys = Object.getOwnPropertyNames(arrayMethods);

/**
 * In some cases we may want to disable observation inside a component's
 * update computation.
 */
var shouldObserve = true;

function toggleObserving (value) {
  shouldObserve = value;
}

/**
 * Observer class that is attached to each observed
 * object. Once attached, the observer converts the target
 * object's property keys into getter/setters that
 * collect dependencies and dispatch updates.
 */
var Observer = function Observer (value) {
  this.value = value;
  this.dep = new Dep();
  this.vmCount = 0;
  def(value, '__ob__', this);
  if (Array.isArray(value)) {
    if (hasProto) {
      protoAugment(value, arrayMethods);
    } else {
      copyAugment(value, arrayMethods, arrayKeys);
    }
    this.observeArray(value);
  } else {
    this.walk(value);
  }
};

/**
 * Walk through all properties and convert them into
 * getter/setters. This method should only be called when
 * value type is Object.
 */
Observer.prototype.walk = function walk (obj) {
  var keys = Object.keys(obj);
  for (var i = 0; i < keys.length; i++) {
    defineReactive$$1(obj, keys[i]);
  }
};

/**
 * Observe a list of Array items.
 */
Observer.prototype.observeArray = function observeArray (items) {
  for (var i = 0, l = items.length; i < l; i++) {
    observe(items[i]);
  }
};

// helpers

/**
 * Augment a target Object or Array by intercepting
 * the prototype chain using __proto__
 */
function protoAugment (target, src) {
  /* eslint-disable no-proto */
  target.__proto__ = src;
  /* eslint-enable no-proto */
}

/**
 * Augment a target Object or Array by defining
 * hidden properties.
 */
/* istanbul ignore next */
function copyAugment (target, src, keys) {
  for (var i = 0, l = keys.length; i < l; i++) {
    var key = keys[i];
    def(target, key, src[key]);
  }
}

/**
 * Attempt to create an observer instance for a value,
 * returns the new observer if successfully observed,
 * or the existing observer if the value already has one.
 */
function observe (value, asRootData) {
  if (!isObject(value) || value instanceof VNode) {
    return
  }
  var ob;
  if (hasOwn(value, '__ob__') && value.__ob__ instanceof Observer) {
    ob = value.__ob__;
  } else if (
    shouldObserve &&
    !isServerRendering() &&
    (Array.isArray(value) || isPlainObject(value)) &&
    Object.isExtensible(value) &&
    !value._isVue
  ) {
    ob = new Observer(value);
  }
  if (asRootData && ob) {
    ob.vmCount++;
  }
  return ob
}

/**
 * Define a reactive property on an Object.
 */
function defineReactive$$1 (
  obj,
  key,
  val,
  customSetter,
  shallow
) {
  var dep = new Dep();

  var property = Object.getOwnPropertyDescriptor(obj, key);
  if (property && property.configurable === false) {
    return
  }

  // cater for pre-defined getter/setters
  var getter = property && property.get;
  var setter = property && property.set;
  if ((!getter || setter) && arguments.length === 2) {
    val = obj[key];
  }

  var childOb = !shallow && observe(val);
  Object.defineProperty(obj, key, {
    enumerable: true,
    configurable: true,
    get: function reactiveGetter () {
      var value = getter ? getter.call(obj) : val;
      if (Dep.target) {
        dep.depend();
        if (childOb) {
          childOb.dep.depend();
          if (Array.isArray(value)) {
            dependArray(value);
          }
        }
      }
      return value
    },
    set: function reactiveSetter (newVal) {
      var value = getter ? getter.call(obj) : val;
      /* eslint-disable no-self-compare */
      if (newVal === value || (newVal !== newVal && value !== value)) {
        return
      }
      /* eslint-enable no-self-compare */
      if (process.env.NODE_ENV !== 'production' && customSetter) {
        customSetter();
      }
      // #7981: for accessor properties without setter
      if (getter && !setter) { return }
      if (setter) {
        setter.call(obj, newVal);
      } else {
        val = newVal;
      }
      childOb = !shallow && observe(newVal);
      dep.notify();
    }
  });
}

/**
 * Set a property on an object. Adds the new property and
 * triggers change notification if the property doesn't
 * already exist.
 */
function set (target, key, val) {
  if (process.env.NODE_ENV !== 'production' &&
    (isUndef(target) || isPrimitive(target))
  ) {
    warn(("Cannot set reactive property on undefined, null, or primitive value: " + ((target))));
  }
  if (Array.isArray(target) && isValidArrayIndex(key)) {
    target.length = Math.max(target.length, key);
    target.splice(key, 1, val);
    return val
  }
  if (key in target && !(key in Object.prototype)) {
    target[key] = val;
    return val
  }
  var ob = (target).__ob__;
  if (target._isVue || (ob && ob.vmCount)) {
    process.env.NODE_ENV !== 'production' && warn(
      'Avoid adding reactive properties to a Vue instance or its root $data ' +
      'at runtime - declare it upfront in the data option.'
    );
    return val
  }
  if (!ob) {
    target[key] = val;
    return val
  }
  defineReactive$$1(ob.value, key, val);
  ob.dep.notify();
  return val
}

/**
 * Delete a property and trigger change if necessary.
 */
function del (target, key) {
  if (process.env.NODE_ENV !== 'production' &&
    (isUndef(target) || isPrimitive(target))
  ) {
    warn(("Cannot delete reactive property on undefined, null, or primitive value: " + ((target))));
  }
  if (Array.isArray(target) && isValidArrayIndex(key)) {
    target.splice(key, 1);
    return
  }
  var ob = (target).__ob__;
  if (target._isVue || (ob && ob.vmCount)) {
    process.env.NODE_ENV !== 'production' && warn(
      'Avoid deleting properties on a Vue instance or its root $data ' +
      '- just set it to null.'
    );
    return
  }
  if (!hasOwn(target, key)) {
    return
  }
  delete target[key];
  if (!ob) {
    return
  }
  ob.dep.notify();
}

/**
 * Collect dependencies on array elements when the array is touched, since
 * we cannot intercept array element access like property getters.
 */
function dependArray (value) {
  for (var e = (void 0), i = 0, l = value.length; i < l; i++) {
    e = value[i];
    e && e.__ob__ && e.__ob__.dep.depend();
    if (Array.isArray(e)) {
      dependArray(e);
    }
  }
}

/*  */

/**
 * Option overwriting strategies are functions that handle
 * how to merge a parent option value and a child option
 * value into the final value.
 */
var strats = config.optionMergeStrategies;

/**
 * Options with restrictions
 */
if (process.env.NODE_ENV !== 'production') {
  strats.el = strats.propsData = function (parent, child, vm, key) {
    if (!vm) {
      warn(
        "option \"" + key + "\" can only be used during instance " +
        'creation with the `new` keyword.'
      );
    }
    return defaultStrat(parent, child)
  };
}

/**
 * Helper that recursively merges two data objects together.
 */
function mergeData (to, from) {
  if (!from) { return to }
  var key, toVal, fromVal;
  var keys = Object.keys(from);
  for (var i = 0; i < keys.length; i++) {
    key = keys[i];
    toVal = to[key];
    fromVal = from[key];
    if (!hasOwn(to, key)) {
      set(to, key, fromVal);
    } else if (
      toVal !== fromVal &&
      isPlainObject(toVal) &&
      isPlainObject(fromVal)
    ) {
      mergeData(toVal, fromVal);
    }
  }
  return to
}

/**
 * Data
 */
function mergeDataOrFn (
  parentVal,
  childVal,
  vm
) {
  if (!vm) {
    // in a Vue.extend merge, both should be functions
    if (!childVal) {
      return parentVal
    }
    if (!parentVal) {
      return childVal
    }
    // when parentVal & childVal are both present,
    // we need to return a function that returns the
    // merged result of both functions... no need to
    // check if parentVal is a function here because
    // it has to be a function to pass previous merges.
    return function mergedDataFn () {
      return mergeData(
        typeof childVal === 'function' ? childVal.call(this, this) : childVal,
        typeof parentVal === 'function' ? parentVal.call(this, this) : parentVal
      )
    }
  } else {
    return function mergedInstanceDataFn () {
      // instance merge
      var instanceData = typeof childVal === 'function'
        ? childVal.call(vm, vm)
        : childVal;
      var defaultData = typeof parentVal === 'function'
        ? parentVal.call(vm, vm)
        : parentVal;
      if (instanceData) {
        return mergeData(instanceData, defaultData)
      } else {
        return defaultData
      }
    }
  }
}

strats.data = function (
  parentVal,
  childVal,
  vm
) {
  if (!vm) {
    if (childVal && typeof childVal !== 'function') {
      process.env.NODE_ENV !== 'production' && warn(
        'The "data" option should be a function ' +
        'that returns a per-instance value in component ' +
        'definitions.',
        vm
      );

      return parentVal
    }
    return mergeDataOrFn(parentVal, childVal)
  }

  return mergeDataOrFn(parentVal, childVal, vm)
};

/**
 * Hooks and props are merged as arrays.
 */
function mergeHook (
  parentVal,
  childVal
) {
  var res = childVal
    ? parentVal
      ? parentVal.concat(childVal)
      : Array.isArray(childVal)
        ? childVal
        : [childVal]
    : parentVal;
  return res
    ? dedupeHooks(res)
    : res
}

function dedupeHooks (hooks) {
  var res = [];
  for (var i = 0; i < hooks.length; i++) {
    if (res.indexOf(hooks[i]) === -1) {
      res.push(hooks[i]);
    }
  }
  return res
}

LIFECYCLE_HOOKS.forEach(function (hook) {
  strats[hook] = mergeHook;
});

/**
 * Assets
 *
 * When a vm is present (instance creation), we need to do
 * a three-way merge between constructor options, instance
 * options and parent options.
 */
function mergeAssets (
  parentVal,
  childVal,
  vm,
  key
) {
  var res = Object.create(parentVal || null);
  if (childVal) {
    process.env.NODE_ENV !== 'production' && assertObjectType(key, childVal, vm);
    return extend(res, childVal)
  } else {
    return res
  }
}

ASSET_TYPES.forEach(function (type) {
  strats[type + 's'] = mergeAssets;
});

/**
 * Watchers.
 *
 * Watchers hashes should not overwrite one
 * another, so we merge them as arrays.
 */
strats.watch = function (
  parentVal,
  childVal,
  vm,
  key
) {
  // work around Firefox's Object.prototype.watch...
  if (parentVal === nativeWatch) { parentVal = undefined; }
  if (childVal === nativeWatch) { childVal = undefined; }
  /* istanbul ignore if */
  if (!childVal) { return Object.create(parentVal || null) }
  if (process.env.NODE_ENV !== 'production') {
    assertObjectType(key, childVal, vm);
  }
  if (!parentVal) { return childVal }
  var ret = {};
  extend(ret, parentVal);
  for (var key$1 in childVal) {
    var parent = ret[key$1];
    var child = childVal[key$1];
    if (parent && !Array.isArray(parent)) {
      parent = [parent];
    }
    ret[key$1] = parent
      ? parent.concat(child)
      : Array.isArray(child) ? child : [child];
  }
  return ret
};

/**
 * Other object hashes.
 */
strats.props =
strats.methods =
strats.inject =
strats.computed = function (
  parentVal,
  childVal,
  vm,
  key
) {
  if (childVal && process.env.NODE_ENV !== 'production') {
    assertObjectType(key, childVal, vm);
  }
  if (!parentVal) { return childVal }
  var ret = Object.create(null);
  extend(ret, parentVal);
  if (childVal) { extend(ret, childVal); }
  return ret
};
strats.provide = mergeDataOrFn;

/**
 * Default strategy.
 */
var defaultStrat = function (parentVal, childVal) {
  return childVal === undefined
    ? parentVal
    : childVal
};

/**
 * Validate component names
 */
function checkComponents (options) {
  for (var key in options.components) {
    validateComponentName(key);
  }
}

function validateComponentName (name) {
  if (!/^[a-zA-Z][\w-]*$/.test(name)) {
    warn(
      'Invalid component name: "' + name + '". Component names ' +
      'can only contain alphanumeric characters and the hyphen, ' +
      'and must start with a letter.'
    );
  }
  if (isBuiltInTag(name) || config.isReservedTag(name)) {
    warn(
      'Do not use built-in or reserved HTML elements as component ' +
      'id: ' + name
    );
  }
}

/**
 * Ensure all props option syntax are normalized into the
 * Object-based format.
 */
function normalizeProps (options, vm) {
  var props = options.props;
  if (!props) { return }
  var res = {};
  var i, val, name;
  if (Array.isArray(props)) {
    i = props.length;
    while (i--) {
      val = props[i];
      if (typeof val === 'string') {
        name = camelize(val);
        res[name] = { type: null };
      } else if (process.env.NODE_ENV !== 'production') {
        warn('props must be strings when using array syntax.');
      }
    }
  } else if (isPlainObject(props)) {
    for (var key in props) {
      val = props[key];
      name = camelize(key);
      res[name] = isPlainObject(val)
        ? val
        : { type: val };
    }
  } else if (process.env.NODE_ENV !== 'production') {
    warn(
      "Invalid value for option \"props\": expected an Array or an Object, " +
      "but got " + (toRawType(props)) + ".",
      vm
    );
  }
  options.props = res;
}

/**
 * Normalize all injections into Object-based format
 */
function normalizeInject (options, vm) {
  var inject = options.inject;
  if (!inject) { return }
  var normalized = options.inject = {};
  if (Array.isArray(inject)) {
    for (var i = 0; i < inject.length; i++) {
      normalized[inject[i]] = { from: inject[i] };
    }
  } else if (isPlainObject(inject)) {
    for (var key in inject) {
      var val = inject[key];
      normalized[key] = isPlainObject(val)
        ? extend({ from: key }, val)
        : { from: val };
    }
  } else if (process.env.NODE_ENV !== 'production') {
    warn(
      "Invalid value for option \"inject\": expected an Array or an Object, " +
      "but got " + (toRawType(inject)) + ".",
      vm
    );
  }
}

/**
 * Normalize raw function directives into object format.
 */
function normalizeDirectives (options) {
  var dirs = options.directives;
  if (dirs) {
    for (var key in dirs) {
      var def = dirs[key];
      if (typeof def === 'function') {
        dirs[key] = { bind: def, update: def };
      }
    }
  }
}

function assertObjectType (name, value, vm) {
  if (!isPlainObject(value)) {
    warn(
      "Invalid value for option \"" + name + "\": expected an Object, " +
      "but got " + (toRawType(value)) + ".",
      vm
    );
  }
}

/**
 * Merge two option objects into a new one.
 * Core utility used in both instantiation and inheritance.
 */
function mergeOptions (
  parent,
  child,
  vm
) {
  if (process.env.NODE_ENV !== 'production') {
    checkComponents(child);
  }

  if (typeof child === 'function') {
    child = child.options;
  }

  normalizeProps(child, vm);
  normalizeInject(child, vm);
  normalizeDirectives(child);

  // Apply extends and mixins on the child options,
  // but only if it is a raw options object that isn't
  // the result of another mergeOptions call.
  // Only merged options has the _base property.
  if (!child._base) {
    if (child.extends) {
      parent = mergeOptions(parent, child.extends, vm);
    }
    if (child.mixins) {
      for (var i = 0, l = child.mixins.length; i < l; i++) {
        parent = mergeOptions(parent, child.mixins[i], vm);
      }
    }
  }

  var options = {};
  var key;
  for (key in parent) {
    mergeField(key);
  }
  for (key in child) {
    if (!hasOwn(parent, key)) {
      mergeField(key);
    }
  }
  function mergeField (key) {
    var strat = strats[key] || defaultStrat;
    options[key] = strat(parent[key], child[key], vm, key);
  }
  return options
}

/**
 * Resolve an asset.
 * This function is used because child instances need access
 * to assets defined in its ancestor chain.
 */
function resolveAsset (
  options,
  type,
  id,
  warnMissing
) {
  /* istanbul ignore if */
  if (typeof id !== 'string') {
    return
  }
  var assets = options[type];
  // check local registration variations first
  if (hasOwn(assets, id)) { return assets[id] }
  var camelizedId = camelize(id);
  if (hasOwn(assets, camelizedId)) { return assets[camelizedId] }
  var PascalCaseId = capitalize(camelizedId);
  if (hasOwn(assets, PascalCaseId)) { return assets[PascalCaseId] }
  // fallback to prototype chain
  var res = assets[id] || assets[camelizedId] || assets[PascalCaseId];
  if (process.env.NODE_ENV !== 'production' && warnMissing && !res) {
    warn(
      'Failed to resolve ' + type.slice(0, -1) + ': ' + id,
      options
    );
  }
  return res
}

/*  */



function validateProp (
  key,
  propOptions,
  propsData,
  vm
) {
  var prop = propOptions[key];
  var absent = !hasOwn(propsData, key);
  var value = propsData[key];
  // boolean casting
  var booleanIndex = getTypeIndex(Boolean, prop.type);
  if (booleanIndex > -1) {
    if (absent && !hasOwn(prop, 'default')) {
      value = false;
    } else if (value === '' || value === hyphenate(key)) {
      // only cast empty string / same name to boolean if
      // boolean has higher priority
      var stringIndex = getTypeIndex(String, prop.type);
      if (stringIndex < 0 || booleanIndex < stringIndex) {
        value = true;
      }
    }
  }
  // check default value
  if (value === undefined) {
    value = getPropDefaultValue(vm, prop, key);
    // since the default value is a fresh copy,
    // make sure to observe it.
    var prevShouldObserve = shouldObserve;
    toggleObserving(true);
    observe(value);
    toggleObserving(prevShouldObserve);
  }
  if (
    process.env.NODE_ENV !== 'production' &&
    // skip validation for weex recycle-list child component props
    !(false)
  ) {
    assertProp(prop, key, value, vm, absent);
  }
  return value
}

/**
 * Get the default value of a prop.
 */
function getPropDefaultValue (vm, prop, key) {
  // no default, return undefined
  if (!hasOwn(prop, 'default')) {
    return undefined
  }
  var def = prop.default;
  // warn against non-factory defaults for Object & Array
  if (process.env.NODE_ENV !== 'production' && isObject(def)) {
    warn(
      'Invalid default value for prop "' + key + '": ' +
      'Props with type Object/Array must use a factory function ' +
      'to return the default value.',
      vm
    );
  }
  // the raw prop value was also undefined from previous render,
  // return previous default value to avoid unnecessary watcher trigger
  if (vm && vm.$options.propsData &&
    vm.$options.propsData[key] === undefined &&
    vm._props[key] !== undefined
  ) {
    return vm._props[key]
  }
  // call factory function for non-Function types
  // a value is Function if its prototype is function even across different execution context
  return typeof def === 'function' && getType(prop.type) !== 'Function'
    ? def.call(vm)
    : def
}

/**
 * Assert whether a prop is valid.
 */
function assertProp (
  prop,
  name,
  value,
  vm,
  absent
) {
  if (prop.required && absent) {
    warn(
      'Missing required prop: "' + name + '"',
      vm
    );
    return
  }
  if (value == null && !prop.required) {
    return
  }
  var type = prop.type;
  var valid = !type || type === true;
  var expectedTypes = [];
  if (type) {
    if (!Array.isArray(type)) {
      type = [type];
    }
    for (var i = 0; i < type.length && !valid; i++) {
      var assertedType = assertType(value, type[i]);
      expectedTypes.push(assertedType.expectedType || '');
      valid = assertedType.valid;
    }
  }

  if (!valid) {
    warn(
      getInvalidTypeMessage(name, value, expectedTypes),
      vm
    );
    return
  }
  var validator = prop.validator;
  if (validator) {
    if (!validator(value)) {
      warn(
        'Invalid prop: custom validator check failed for prop "' + name + '".',
        vm
      );
    }
  }
}

var simpleCheckRE = /^(String|Number|Boolean|Function|Symbol)$/;

function assertType (value, type) {
  var valid;
  var expectedType = getType(type);
  if (simpleCheckRE.test(expectedType)) {
    var t = typeof value;
    valid = t === expectedType.toLowerCase();
    // for primitive wrapper objects
    if (!valid && t === 'object') {
      valid = value instanceof type;
    }
  } else if (expectedType === 'Object') {
    valid = isPlainObject(value);
  } else if (expectedType === 'Array') {
    valid = Array.isArray(value);
  } else {
    valid = value instanceof type;
  }
  return {
    valid: valid,
    expectedType: expectedType
  }
}

/**
 * Use function string name to check built-in types,
 * because a simple equality check will fail when running
 * across different vms / iframes.
 */
function getType (fn) {
  var match = fn && fn.toString().match(/^\s*function (\w+)/);
  return match ? match[1] : ''
}

function isSameType (a, b) {
  return getType(a) === getType(b)
}

function getTypeIndex (type, expectedTypes) {
  if (!Array.isArray(expectedTypes)) {
    return isSameType(expectedTypes, type) ? 0 : -1
  }
  for (var i = 0, len = expectedTypes.length; i < len; i++) {
    if (isSameType(expectedTypes[i], type)) {
      return i
    }
  }
  return -1
}

function getInvalidTypeMessage (name, value, expectedTypes) {
  var message = "Invalid prop: type check failed for prop \"" + name + "\"." +
    " Expected " + (expectedTypes.map(capitalize).join(', '));
  var expectedType = expectedTypes[0];
  var receivedType = toRawType(value);
  var expectedValue = styleValue(value, expectedType);
  var receivedValue = styleValue(value, receivedType);
  // check if we need to specify expected value
  if (expectedTypes.length === 1 &&
      isExplicable(expectedType) &&
      !isBoolean(expectedType, receivedType)) {
    message += " with value " + expectedValue;
  }
  message += ", got " + receivedType + " ";
  // check if we need to specify received value
  if (isExplicable(receivedType)) {
    message += "with value " + receivedValue + ".";
  }
  return message
}

function styleValue (value, type) {
  if (type === 'String') {
    return ("\"" + value + "\"")
  } else if (type === 'Number') {
    return ("" + (Number(value)))
  } else {
    return ("" + value)
  }
}

function isExplicable (value) {
  var explicitTypes = ['string', 'number', 'boolean'];
  return explicitTypes.some(function (elem) { return value.toLowerCase() === elem; })
}

function isBoolean () {
  var args = [], len = arguments.length;
  while ( len-- ) args[ len ] = arguments[ len ];

  return args.some(function (elem) { return elem.toLowerCase() === 'boolean'; })
}

/*  */

function handleError (err, vm, info) {
  if (vm) {
    var cur = vm;
    while ((cur = cur.$parent)) {
      var hooks = cur.$options.errorCaptured;
      if (hooks) {
        for (var i = 0; i < hooks.length; i++) {
          try {
            var capture = hooks[i].call(cur, err, vm, info) === false;
            if (capture) { return }
          } catch (e) {
            globalHandleError(e, cur, 'errorCaptured hook');
          }
        }
      }
    }
  }
  globalHandleError(err, vm, info);
}

function globalHandleError (err, vm, info) {
  if (config.errorHandler) {
    try {
      return config.errorHandler.call(null, err, vm, info)
    } catch (e) {
      logError(e, null, 'config.errorHandler');
    }
  }
  logError(err, vm, info);
}

function logError (err, vm, info) {
  if (process.env.NODE_ENV !== 'production') {
    warn(("Error in " + info + ": \"" + (err.toString()) + "\""), vm);
  }
  /* istanbul ignore else */
  if ((inBrowser || inWeex) && typeof console !== 'undefined') {
    console.error(err);
  } else {
    throw err
  }
}

/*  */

var callbacks = [];
var pending = false;

function flushCallbacks () {
  pending = false;
  var copies = callbacks.slice(0);
  callbacks.length = 0;
  for (var i = 0; i < copies.length; i++) {
    copies[i]();
  }
}

// Here we have async deferring wrappers using both microtasks and (macro) tasks.
// In < 2.4 we used microtasks everywhere, but there are some scenarios where
// microtasks have too high a priority and fire in between supposedly
// sequential events (e.g. #4521, #6690) or even between bubbling of the same
// event (#6566). However, using (macro) tasks everywhere also has subtle problems
// when state is changed right before repaint (e.g. #6813, out-in transitions).
// Here we use microtask by default, but expose a way to force (macro) task when
// needed (e.g. in event handlers attached by v-on).
var microTimerFunc;
var macroTimerFunc;
var useMacroTask = false;

// Determine (macro) task defer implementation.
// Technically setImmediate should be the ideal choice, but it's only available
// in IE. The only polyfill that consistently queues the callback after all DOM
// events triggered in the same loop is by using MessageChannel.
/* istanbul ignore if */
if (typeof setImmediate !== 'undefined' && isNative(setImmediate)) {
  macroTimerFunc = function () {
    setImmediate(flushCallbacks);
  };
} else if (typeof MessageChannel !== 'undefined' && (
  isNative(MessageChannel) ||
  // PhantomJS
  MessageChannel.toString() === '[object MessageChannelConstructor]'
)) {
  var channel = new MessageChannel();
  var port = channel.port2;
  channel.port1.onmessage = flushCallbacks;
  macroTimerFunc = function () {
    port.postMessage(1);
  };
} else {
  /* istanbul ignore next */
  macroTimerFunc = function () {
    setTimeout(flushCallbacks, 0);
  };
}

// Determine microtask defer implementation.
/* istanbul ignore next, $flow-disable-line */
if (typeof Promise !== 'undefined' && isNative(Promise)) {
  var p = Promise.resolve();
  microTimerFunc = function () {
    p.then(flushCallbacks);
    // in problematic UIWebViews, Promise.then doesn't completely break, but
    // it can get stuck in a weird state where callbacks are pushed into the
    // microtask queue but the queue isn't being flushed, until the browser
    // needs to do some other work, e.g. handle a timer. Therefore we can
    // "force" the microtask queue to be flushed by adding an empty timer.
    if (isIOS) { setTimeout(noop); }
  };
} else {
  // fallback to macro
  microTimerFunc = macroTimerFunc;
}

/**
 * Wrap a function so that if any code inside triggers state change,
 * the changes are queued using a (macro) task instead of a microtask.
 */
function withMacroTask (fn) {
  return fn._withTask || (fn._withTask = function () {
    useMacroTask = true;
    try {
      return fn.apply(null, arguments)
    } finally {
      useMacroTask = false;    
    }
  })
}

function nextTick (cb, ctx) {
  var _resolve;
  callbacks.push(function () {
    if (cb) {
      try {
        cb.call(ctx);
      } catch (e) {
        handleError(e, ctx, 'nextTick');
      }
    } else if (_resolve) {
      _resolve(ctx);
    }
  });
  if (!pending) {
    pending = true;
    if (useMacroTask) {
      macroTimerFunc();
    } else {
      microTimerFunc();
    }
  }
  // $flow-disable-line
  if (!cb && typeof Promise !== 'undefined') {
    return new Promise(function (resolve) {
      _resolve = resolve;
    })
  }
}

/*  */

var mark;
var measure;

if (process.env.NODE_ENV !== 'production') {
  var perf = inBrowser && window.performance;
  /* istanbul ignore if */
  if (
    perf &&
    perf.mark &&
    perf.measure &&
    perf.clearMarks &&
    perf.clearMeasures
  ) {
    mark = function (tag) { return perf.mark(tag); };
    measure = function (name, startTag, endTag) {
      perf.measure(name, startTag, endTag);
      perf.clearMarks(startTag);
      perf.clearMarks(endTag);
      perf.clearMeasures(name);
    };
  }
}

/* not type checking this file because flow doesn't play well with Proxy */

var initProxy;

if (process.env.NODE_ENV !== 'production') {
  var allowedGlobals = makeMap(
    'Infinity,undefined,NaN,isFinite,isNaN,' +
    'parseFloat,parseInt,decodeURI,decodeURIComponent,encodeURI,encodeURIComponent,' +
    'Math,Number,Date,Array,Object,Boolean,String,RegExp,Map,Set,JSON,Intl,' +
    'require' // for Webpack/Browserify
  );

  var warnNonPresent = function (target, key) {
    warn(
      "Property or method \"" + key + "\" is not defined on the instance but " +
      'referenced during render. Make sure that this property is reactive, ' +
      'either in the data option, or for class-based components, by ' +
      'initializing the property. ' +
      'See: https://vuejs.org/v2/guide/reactivity.html#Declaring-Reactive-Properties.',
      target
    );
  };

  var warnReservedPrefix = function (target, key) {
    warn(
      "Property \"" + key + "\" must be accessed with \"$data." + key + "\" because " +
      'properties starting with "$" or "_" are not proxied in the Vue instance to ' +
      'prevent conflicts with Vue internals' +
      'See: https://vuejs.org/v2/api/#data',
      target
    );
  };

  var hasProxy =
    typeof Proxy !== 'undefined' && isNative(Proxy);

  if (hasProxy) {
    var isBuiltInModifier = makeMap('stop,prevent,self,ctrl,shift,alt,meta,exact');
    config.keyCodes = new Proxy(config.keyCodes, {
      set: function set (target, key, value) {
        if (isBuiltInModifier(key)) {
          warn(("Avoid overwriting built-in modifier in config.keyCodes: ." + key));
          return false
        } else {
          target[key] = value;
          return true
        }
      }
    });
  }

  var hasHandler = {
    has: function has (target, key) {
      var has = key in target;
      var isAllowed = allowedGlobals(key) ||
        (typeof key === 'string' && key.charAt(0) === '_' && !(key in target.$data));
      if (!has && !isAllowed) {
        if (key in target.$data) { warnReservedPrefix(target, key); }
        else { warnNonPresent(target, key); }
      }
      return has || !isAllowed
    }
  };

  var getHandler = {
    get: function get (target, key) {
      if (typeof key === 'string' && !(key in target)) {
        if (key in target.$data) { warnReservedPrefix(target, key); }
        else { warnNonPresent(target, key); }
      }
      return target[key]
    }
  };

  initProxy = function initProxy (vm) {
    if (hasProxy) {
      // determine which proxy handler to use
      var options = vm.$options;
      var handlers = options.render && options.render._withStripped
        ? getHandler
        : hasHandler;
      vm._renderProxy = new Proxy(vm, handlers);
    } else {
      vm._renderProxy = vm;
    }
  };
}

/*  */

var seenObjects = new _Set();

/**
 * Recursively traverse an object to evoke all converted
 * getters, so that every nested property inside the object
 * is collected as a "deep" dependency.
 */
function traverse (val) {
  _traverse(val, seenObjects);
  seenObjects.clear();
}

function _traverse (val, seen) {
  var i, keys;
  var isA = Array.isArray(val);
  if ((!isA && !isObject(val)) || Object.isFrozen(val) || val instanceof VNode) {
    return
  }
  if (val.__ob__) {
    var depId = val.__ob__.dep.id;
    if (seen.has(depId)) {
      return
    }
    seen.add(depId);
  }
  if (isA) {
    i = val.length;
    while (i--) { _traverse(val[i], seen); }
  } else {
    keys = Object.keys(val);
    i = keys.length;
    while (i--) { _traverse(val[keys[i]], seen); }
  }
}

/*  */

var normalizeEvent = cached(function (name) {
  var passive = name.charAt(0) === '&';
  name = passive ? name.slice(1) : name;
  var once$$1 = name.charAt(0) === '~'; // Prefixed last, checked first
  name = once$$1 ? name.slice(1) : name;
  var capture = name.charAt(0) === '!';
  name = capture ? name.slice(1) : name;
  return {
    name: name,
    once: once$$1,
    capture: capture,
    passive: passive
  }
});

function createFnInvoker (fns) {
  function invoker () {
    var arguments$1 = arguments;

    var fns = invoker.fns;
    if (Array.isArray(fns)) {
      var cloned = fns.slice();
      for (var i = 0; i < cloned.length; i++) {
        cloned[i].apply(null, arguments$1);
      }
    } else {
      // return handler return value for single handlers
      return fns.apply(null, arguments)
    }
  }
  invoker.fns = fns;
  return invoker
}

function updateListeners (
  on,
  oldOn,
  add,
  remove$$1,
  createOnceHandler,
  vm
) {
  var name, def$$1, cur, old, event;
  for (name in on) {
    def$$1 = cur = on[name];
    old = oldOn[name];
    event = normalizeEvent(name);
    if (isUndef(cur)) {
      process.env.NODE_ENV !== 'production' && warn(
        "Invalid handler for event \"" + (event.name) + "\": got " + String(cur),
        vm
      );
    } else if (isUndef(old)) {
      if (isUndef(cur.fns)) {
        cur = on[name] = createFnInvoker(cur);
      }
      if (isTrue(event.once)) {
        cur = on[name] = createOnceHandler(event.name, cur, event.capture);
      }
      add(event.name, cur, event.capture, event.passive, event.params);
    } else if (cur !== old) {
      old.fns = cur;
      on[name] = old;
    }
  }
  for (name in oldOn) {
    if (isUndef(on[name])) {
      event = normalizeEvent(name);
      remove$$1(event.name, oldOn[name], event.capture);
    }
  }
}

/*  */

function mergeVNodeHook (def, hookKey, hook) {
  if (def instanceof VNode) {
    def = def.data.hook || (def.data.hook = {});
  }
  var invoker;
  var oldHook = def[hookKey];

  function wrappedHook () {
    hook.apply(this, arguments);
    // important: remove merged hook to ensure it's called only once
    // and prevent memory leak
    remove(invoker.fns, wrappedHook);
  }

  if (isUndef(oldHook)) {
    // no existing hook
    invoker = createFnInvoker([wrappedHook]);
  } else {
    /* istanbul ignore if */
    if (isDef(oldHook.fns) && isTrue(oldHook.merged)) {
      // already a merged invoker
      invoker = oldHook;
      invoker.fns.push(wrappedHook);
    } else {
      // existing plain hook
      invoker = createFnInvoker([oldHook, wrappedHook]);
    }
  }

  invoker.merged = true;
  def[hookKey] = invoker;
}

/*  */

function extractPropsFromVNodeData (
  data,
  Ctor,
  tag
) {
  // we are only extracting raw values here.
  // validation and default values are handled in the child
  // component itself.
  var propOptions = Ctor.options.props;
  if (isUndef(propOptions)) {
    return
  }
  var res = {};
  var attrs = data.attrs;
  var props = data.props;
  if (isDef(attrs) || isDef(props)) {
    for (var key in propOptions) {
      var altKey = hyphenate(key);
      if (process.env.NODE_ENV !== 'production') {
        var keyInLowerCase = key.toLowerCase();
        if (
          key !== keyInLowerCase &&
          attrs && hasOwn(attrs, keyInLowerCase)
        ) {
          tip(
            "Prop \"" + keyInLowerCase + "\" is passed to component " +
            (formatComponentName(tag || Ctor)) + ", but the declared prop name is" +
            " \"" + key + "\". " +
            "Note that HTML attributes are case-insensitive and camelCased " +
            "props need to use their kebab-case equivalents when using in-DOM " +
            "templates. You should probably use \"" + altKey + "\" instead of \"" + key + "\"."
          );
        }
      }
      checkProp(res, props, key, altKey, true) ||
      checkProp(res, attrs, key, altKey, false);
    }
  }
  return res
}

function checkProp (
  res,
  hash,
  key,
  altKey,
  preserve
) {
  if (isDef(hash)) {
    if (hasOwn(hash, key)) {
      res[key] = hash[key];
      if (!preserve) {
        delete hash[key];
      }
      return true
    } else if (hasOwn(hash, altKey)) {
      res[key] = hash[altKey];
      if (!preserve) {
        delete hash[altKey];
      }
      return true
    }
  }
  return false
}

/*  */

// The template compiler attempts to minimize the need for normalization by
// statically analyzing the template at compile time.
//
// For plain HTML markup, normalization can be completely skipped because the
// generated render function is guaranteed to return Array<VNode>. There are
// two cases where extra normalization is needed:

// 1. When the children contains components - because a functional component
// may return an Array instead of a single root. In this case, just a simple
// normalization is needed - if any child is an Array, we flatten the whole
// thing with Array.prototype.concat. It is guaranteed to be only 1-level deep
// because functional components already normalize their own children.
function simpleNormalizeChildren (children) {
  for (var i = 0; i < children.length; i++) {
    if (Array.isArray(children[i])) {
      return Array.prototype.concat.apply([], children)
    }
  }
  return children
}

// 2. When the children contains constructs that always generated nested Arrays,
// e.g. <template>, <slot>, v-for, or when the children is provided by user
// with hand-written render functions / JSX. In such cases a full normalization
// is needed to cater to all possible types of children values.
function normalizeChildren (children) {
  return isPrimitive(children)
    ? [createTextVNode(children)]
    : Array.isArray(children)
      ? normalizeArrayChildren(children)
      : undefined
}

function isTextNode (node) {
  return isDef(node) && isDef(node.text) && isFalse(node.isComment)
}

function normalizeArrayChildren (children, nestedIndex) {
  var res = [];
  var i, c, lastIndex, last;
  for (i = 0; i < children.length; i++) {
    c = children[i];
    if (isUndef(c) || typeof c === 'boolean') { continue }
    lastIndex = res.length - 1;
    last = res[lastIndex];
    //  nested
    if (Array.isArray(c)) {
      if (c.length > 0) {
        c = normalizeArrayChildren(c, ((nestedIndex || '') + "_" + i));
        // merge adjacent text nodes
        if (isTextNode(c[0]) && isTextNode(last)) {
          res[lastIndex] = createTextVNode(last.text + (c[0]).text);
          c.shift();
        }
        res.push.apply(res, c);
      }
    } else if (isPrimitive(c)) {
      if (isTextNode(last)) {
        // merge adjacent text nodes
        // this is necessary for SSR hydration because text nodes are
        // essentially merged when rendered to HTML strings
        res[lastIndex] = createTextVNode(last.text + c);
      } else if (c !== '') {
        // convert primitive to vnode
        res.push(createTextVNode(c));
      }
    } else {
      if (isTextNode(c) && isTextNode(last)) {
        // merge adjacent text nodes
        res[lastIndex] = createTextVNode(last.text + c.text);
      } else {
        // default key for nested array children (likely generated by v-for)
        if (isTrue(children._isVList) &&
          isDef(c.tag) &&
          isUndef(c.key) &&
          isDef(nestedIndex)) {
          c.key = "__vlist" + nestedIndex + "_" + i + "__";
        }
        res.push(c);
      }
    }
  }
  return res
}

/*  */

function ensureCtor (comp, base) {
  if (
    comp.__esModule ||
    (hasSymbol && comp[Symbol.toStringTag] === 'Module')
  ) {
    comp = comp.default;
  }
  return isObject(comp)
    ? base.extend(comp)
    : comp
}

function createAsyncPlaceholder (
  factory,
  data,
  context,
  children,
  tag
) {
  var node = createEmptyVNode();
  node.asyncFactory = factory;
  node.asyncMeta = { data: data, context: context, children: children, tag: tag };
  return node
}

function resolveAsyncComponent (
  factory,
  baseCtor,
  context
) {
  if (isTrue(factory.error) && isDef(factory.errorComp)) {
    return factory.errorComp
  }

  if (isDef(factory.resolved)) {
    return factory.resolved
  }

  if (isTrue(factory.loading) && isDef(factory.loadingComp)) {
    return factory.loadingComp
  }

  if (isDef(factory.contexts)) {
    // already pending
    factory.contexts.push(context);
  } else {
    var contexts = factory.contexts = [context];
    var sync = true;

    var forceRender = function (renderCompleted) {
      for (var i = 0, l = contexts.length; i < l; i++) {
        contexts[i].$forceUpdate();
      }

      if (renderCompleted) {
        contexts.length = 0;
      }
    };

    var resolve = once(function (res) {
      // cache resolved
      factory.resolved = ensureCtor(res, baseCtor);
      // invoke callbacks only if this is not a synchronous resolve
      // (async resolves are shimmed as synchronous during SSR)
      if (!sync) {
        forceRender(true);
      } else {
        contexts.length = 0;
      }
    });

    var reject = once(function (reason) {
      process.env.NODE_ENV !== 'production' && warn(
        "Failed to resolve async component: " + (String(factory)) +
        (reason ? ("\nReason: " + reason) : '')
      );
      if (isDef(factory.errorComp)) {
        factory.error = true;
        forceRender(true);
      }
    });

    var res = factory(resolve, reject);

    if (isObject(res)) {
      if (typeof res.then === 'function') {
        // () => Promise
        if (isUndef(factory.resolved)) {
          res.then(resolve, reject);
        }
      } else if (isDef(res.component) && typeof res.component.then === 'function') {
        res.component.then(resolve, reject);

        if (isDef(res.error)) {
          factory.errorComp = ensureCtor(res.error, baseCtor);
        }

        if (isDef(res.loading)) {
          factory.loadingComp = ensureCtor(res.loading, baseCtor);
          if (res.delay === 0) {
            factory.loading = true;
          } else {
            setTimeout(function () {
              if (isUndef(factory.resolved) && isUndef(factory.error)) {
                factory.loading = true;
                forceRender(false);
              }
            }, res.delay || 200);
          }
        }

        if (isDef(res.timeout)) {
          setTimeout(function () {
            if (isUndef(factory.resolved)) {
              reject(
                process.env.NODE_ENV !== 'production'
                  ? ("timeout (" + (res.timeout) + "ms)")
                  : null
              );
            }
          }, res.timeout);
        }
      }
    }

    sync = false;
    // return in case resolved synchronously
    return factory.loading
      ? factory.loadingComp
      : factory.resolved
  }
}

/*  */

function isAsyncPlaceholder (node) {
  return node.isComment && node.asyncFactory
}

/*  */

function getFirstComponentChild (children) {
  if (Array.isArray(children)) {
    for (var i = 0; i < children.length; i++) {
      var c = children[i];
      if (isDef(c) && (isDef(c.componentOptions) || isAsyncPlaceholder(c))) {
        return c
      }
    }
  }
}

/*  */

/*  */

function initEvents (vm) {
  vm._events = Object.create(null);
  vm._hasHookEvent = false;
  // init parent attached events
  var listeners = vm.$options._parentListeners;
  if (listeners) {
    updateComponentListeners(vm, listeners);
  }
}

var target;

function add (event, fn) {
  target.$on(event, fn);
}

function remove$1 (event, fn) {
  target.$off(event, fn);
}

function createOnceHandler (event, fn) {
  var _target = target;
  return function onceHandler () {
    var res = fn.apply(null, arguments);
    if (res !== null) {
      _target.$off(event, onceHandler);
    }
  }
}

function updateComponentListeners (
  vm,
  listeners,
  oldListeners
) {
  target = vm;
  updateListeners(listeners, oldListeners || {}, add, remove$1, createOnceHandler, vm);
  target = undefined;
}

function eventsMixin (Vue) {
  var hookRE = /^hook:/;
  Vue.prototype.$on = function (event, fn) {
    var vm = this;
    if (Array.isArray(event)) {
      for (var i = 0, l = event.length; i < l; i++) {
        vm.$on(event[i], fn);
      }
    } else {
      (vm._events[event] || (vm._events[event] = [])).push(fn);
      // optimize hook:event cost by using a boolean flag marked at registration
      // instead of a hash lookup
      if (hookRE.test(event)) {
        vm._hasHookEvent = true;
      }
    }
    return vm
  };

  Vue.prototype.$once = function (event, fn) {
    var vm = this;
    function on () {
      vm.$off(event, on);
      fn.apply(vm, arguments);
    }
    on.fn = fn;
    vm.$on(event, on);
    return vm
  };

  Vue.prototype.$off = function (event, fn) {
    var vm = this;
    // all
    if (!arguments.length) {
      vm._events = Object.create(null);
      return vm
    }
    // array of events
    if (Array.isArray(event)) {
      for (var i$1 = 0, l = event.length; i$1 < l; i$1++) {
        vm.$off(event[i$1], fn);
      }
      return vm
    }
    // specific event
    var cbs = vm._events[event];
    if (!cbs) {
      return vm
    }
    if (!fn) {
      vm._events[event] = null;
      return vm
    }
    // specific handler
    var cb;
    var i = cbs.length;
    while (i--) {
      cb = cbs[i];
      if (cb === fn || cb.fn === fn) {
        cbs.splice(i, 1);
        break
      }
    }
    return vm
  };

  Vue.prototype.$emit = function (event) {
    var vm = this;
    if (process.env.NODE_ENV !== 'production') {
      var lowerCaseEvent = event.toLowerCase();
      if (lowerCaseEvent !== event && vm._events[lowerCaseEvent]) {
        tip(
          "Event \"" + lowerCaseEvent + "\" is emitted in component " +
          (formatComponentName(vm)) + " but the handler is registered for \"" + event + "\". " +
          "Note that HTML attributes are case-insensitive and you cannot use " +
          "v-on to listen to camelCase events when using in-DOM templates. " +
          "You should probably use \"" + (hyphenate(event)) + "\" instead of \"" + event + "\"."
        );
      }
    }
    var cbs = vm._events[event];
    if (cbs) {
      cbs = cbs.length > 1 ? toArray(cbs) : cbs;
      var args = toArray(arguments, 1);
      for (var i = 0, l = cbs.length; i < l; i++) {
        try {
          cbs[i].apply(vm, args);
        } catch (e) {
          handleError(e, vm, ("event handler for \"" + event + "\""));
        }
      }
    }
    return vm
  };
}

/*  */



/**
 * Runtime helper for resolving raw children VNodes into a slot object.
 */
function resolveSlots (
  children,
  context
) {
  var slots = {};
  if (!children) {
    return slots
  }
  for (var i = 0, l = children.length; i < l; i++) {
    var child = children[i];
    var data = child.data;
    // remove slot attribute if the node is resolved as a Vue slot node
    if (data && data.attrs && data.attrs.slot) {
      delete data.attrs.slot;
    }
    // named slots should only be respected if the vnode was rendered in the
    // same context.
    if ((child.context === context || child.fnContext === context) &&
      data && data.slot != null
    ) {
      var name = data.slot;
      var slot = (slots[name] || (slots[name] = []));
      if (child.tag === 'template') {
        slot.push.apply(slot, child.children || []);
      } else {
        slot.push(child);
      }
    } else {
      (slots.default || (slots.default = [])).push(child);
    }
  }
  // ignore slots that contains only whitespace
  for (var name$1 in slots) {
    if (slots[name$1].every(isWhitespace)) {
      delete slots[name$1];
    }
  }
  return slots
}

function isWhitespace (node) {
  return (node.isComment && !node.asyncFactory) || node.text === ' '
}

function resolveScopedSlots (
  fns, // see flow/vnode
  res
) {
  res = res || {};
  for (var i = 0; i < fns.length; i++) {
    if (Array.isArray(fns[i])) {
      resolveScopedSlots(fns[i], res);
    } else {
      res[fns[i].key] = fns[i].fn;
    }
  }
  return res
}

/*  */

var activeInstance = null;
var isUpdatingChildComponent = false;

function setActiveInstance(vm) {
  var prevActiveInstance = activeInstance;
  activeInstance = vm;
  return function () {
    activeInstance = prevActiveInstance;
  }
}

function initLifecycle (vm) {
  var options = vm.$options;

  // locate first non-abstract parent
  var parent = options.parent;
  if (parent && !options.abstract) {
    while (parent.$options.abstract && parent.$parent) {
      parent = parent.$parent;
    }
    parent.$children.push(vm);
  }

  vm.$parent = parent;
  vm.$root = parent ? parent.$root : vm;

  vm.$children = [];
  vm.$refs = {};

  vm._watcher = null;
  vm._inactive = null;
  vm._directInactive = false;
  vm._isMounted = false;
  vm._isDestroyed = false;
  vm._isBeingDestroyed = false;
}

function lifecycleMixin (Vue) {
  Vue.prototype._update = function (vnode, hydrating) {
    var vm = this;
    var prevEl = vm.$el;
    var prevVnode = vm._vnode;
    var restoreActiveInstance = setActiveInstance(vm);
    vm._vnode = vnode;
    // Vue.prototype.__patch__ is injected in entry points
    // based on the rendering backend used.
    if (!prevVnode) {
      // initial render
      vm.$el = vm.__patch__(vm.$el, vnode, hydrating, false /* removeOnly */);
    } else {
      // updates
      vm.$el = vm.__patch__(prevVnode, vnode);
    }
    restoreActiveInstance();
    // update __vue__ reference
    if (prevEl) {
      prevEl.__vue__ = null;
    }
    if (vm.$el) {
      vm.$el.__vue__ = vm;
    }
    // if parent is an HOC, update its $el as well
    if (vm.$vnode && vm.$parent && vm.$vnode === vm.$parent._vnode) {
      vm.$parent.$el = vm.$el;
    }
    // updated hook is called by the scheduler to ensure that children are
    // updated in a parent's updated hook.
  };

  Vue.prototype.$forceUpdate = function () {
    var vm = this;
    if (vm._watcher) {
      vm._watcher.update();
    }
  };

  Vue.prototype.$destroy = function () {
    var vm = this;
    if (vm._isBeingDestroyed) {
      return
    }
    callHook(vm, 'beforeDestroy');
    vm._isBeingDestroyed = true;
    // remove self from parent
    var parent = vm.$parent;
    if (parent && !parent._isBeingDestroyed && !vm.$options.abstract) {
      remove(parent.$children, vm);
    }
    // teardown watchers
    if (vm._watcher) {
      vm._watcher.teardown();
    }
    var i = vm._watchers.length;
    while (i--) {
      vm._watchers[i].teardown();
    }
    // remove reference from data ob
    // frozen object may not have observer.
    if (vm._data.__ob__) {
      vm._data.__ob__.vmCount--;
    }
    // call the last hook...
    vm._isDestroyed = true;
    // invoke destroy hooks on current rendered tree
    vm.__patch__(vm._vnode, null);
    // fire destroyed hook
    callHook(vm, 'destroyed');
    // turn off all instance listeners.
    vm.$off();
    // remove __vue__ reference
    if (vm.$el) {
      vm.$el.__vue__ = null;
    }
    // release circular reference (#6759)
    if (vm.$vnode) {
      vm.$vnode.parent = null;
    }
  };
}

function mountComponent (
  vm,
  el,
  hydrating
) {
  vm.$el = el;
  if (!vm.$options.render) {
    vm.$options.render = createEmptyVNode;
    if (process.env.NODE_ENV !== 'production') {
      /* istanbul ignore if */
      if ((vm.$options.template && vm.$options.template.charAt(0) !== '#') ||
        vm.$options.el || el) {
        warn(
          'You are using the runtime-only build of Vue where the template ' +
          'compiler is not available. Either pre-compile the templates into ' +
          'render functions, or use the compiler-included build.',
          vm
        );
      } else {
        warn(
          'Failed to mount component: template or render function not defined.',
          vm
        );
      }
    }
  }
  callHook(vm, 'beforeMount');

  var updateComponent;
  /* istanbul ignore if */
  if (process.env.NODE_ENV !== 'production' && config.performance && mark) {
    updateComponent = function () {
      var name = vm._name;
      var id = vm._uid;
      var startTag = "vue-perf-start:" + id;
      var endTag = "vue-perf-end:" + id;

      mark(startTag);
      var vnode = vm._render();
      mark(endTag);
      measure(("vue " + name + " render"), startTag, endTag);

      mark(startTag);
      vm._update(vnode, hydrating);
      mark(endTag);
      measure(("vue " + name + " patch"), startTag, endTag);
    };
  } else {
    updateComponent = function () {
      vm._update(vm._render(), hydrating);
    };
  }

  // we set this to vm._watcher inside the watcher's constructor
  // since the watcher's initial patch may call $forceUpdate (e.g. inside child
  // component's mounted hook), which relies on vm._watcher being already defined
  new Watcher(vm, updateComponent, noop, {
    before: function before () {
      if (vm._isMounted && !vm._isDestroyed) {
        callHook(vm, 'beforeUpdate');
      }
    }
  }, true /* isRenderWatcher */);
  hydrating = false;

  // manually mounted instance, call mounted on self
  // mounted is called for render-created child components in its inserted hook
  if (vm.$vnode == null) {
    vm._isMounted = true;
    callHook(vm, 'mounted');
  }
  return vm
}

function updateChildComponent (
  vm,
  propsData,
  listeners,
  parentVnode,
  renderChildren
) {
  if (process.env.NODE_ENV !== 'production') {
    isUpdatingChildComponent = true;
  }

  // determine whether component has slot children
  // we need to do this before overwriting $options._renderChildren
  var hasChildren = !!(
    renderChildren ||               // has new static slots
    vm.$options._renderChildren ||  // has old static slots
    parentVnode.data.scopedSlots || // has new scoped slots
    vm.$scopedSlots !== emptyObject // has old scoped slots
  );

  vm.$options._parentVnode = parentVnode;
  vm.$vnode = parentVnode; // update vm's placeholder node without re-render

  if (vm._vnode) { // update child tree's parent
    vm._vnode.parent = parentVnode;
  }
  vm.$options._renderChildren = renderChildren;

  // update $attrs and $listeners hash
  // these are also reactive so they may trigger child update if the child
  // used them during render
  vm.$attrs = parentVnode.data.attrs || emptyObject;
  vm.$listeners = listeners || emptyObject;

  // update props
  if (propsData && vm.$options.props) {
    toggleObserving(false);
    var props = vm._props;
    var propKeys = vm.$options._propKeys || [];
    for (var i = 0; i < propKeys.length; i++) {
      var key = propKeys[i];
      var propOptions = vm.$options.props; // wtf flow?
      props[key] = validateProp(key, propOptions, propsData, vm);
    }
    toggleObserving(true);
    // keep a copy of raw propsData
    vm.$options.propsData = propsData;
  }

  // update listeners
  listeners = listeners || emptyObject;
  var oldListeners = vm.$options._parentListeners;
  vm.$options._parentListeners = listeners;
  updateComponentListeners(vm, listeners, oldListeners);

  // resolve slots + force update if has children
  if (hasChildren) {
    vm.$slots = resolveSlots(renderChildren, parentVnode.context);
    vm.$forceUpdate();
  }

  if (process.env.NODE_ENV !== 'production') {
    isUpdatingChildComponent = false;
  }
}

function isInInactiveTree (vm) {
  while (vm && (vm = vm.$parent)) {
    if (vm._inactive) { return true }
  }
  return false
}

function activateChildComponent (vm, direct) {
  if (direct) {
    vm._directInactive = false;
    if (isInInactiveTree(vm)) {
      return
    }
  } else if (vm._directInactive) {
    return
  }
  if (vm._inactive || vm._inactive === null) {
    vm._inactive = false;
    for (var i = 0; i < vm.$children.length; i++) {
      activateChildComponent(vm.$children[i]);
    }
    callHook(vm, 'activated');
  }
}

function deactivateChildComponent (vm, direct) {
  if (direct) {
    vm._directInactive = true;
    if (isInInactiveTree(vm)) {
      return
    }
  }
  if (!vm._inactive) {
    vm._inactive = true;
    for (var i = 0; i < vm.$children.length; i++) {
      deactivateChildComponent(vm.$children[i]);
    }
    callHook(vm, 'deactivated');
  }
}

function callHook (vm, hook) {
  // #7573 disable dep collection when invoking lifecycle hooks
  pushTarget();
  var handlers = vm.$options[hook];
  if (handlers) {
    for (var i = 0, j = handlers.length; i < j; i++) {
      try {
        handlers[i].call(vm);
      } catch (e) {
        handleError(e, vm, (hook + " hook"));
      }
    }
  }
  if (vm._hasHookEvent) {
    vm.$emit('hook:' + hook);
  }
  popTarget();
}

/*  */

var MAX_UPDATE_COUNT = 100;

var queue = [];
var activatedChildren = [];
var has = {};
var circular = {};
var waiting = false;
var flushing = false;
var index = 0;

/**
 * Reset the scheduler's state.
 */
function resetSchedulerState () {
  index = queue.length = activatedChildren.length = 0;
  has = {};
  if (process.env.NODE_ENV !== 'production') {
    circular = {};
  }
  waiting = flushing = false;
}

/**
 * Flush both queues and run the watchers.
 */
function flushSchedulerQueue () {
  flushing = true;
  var watcher, id;

  // Sort queue before flush.
  // This ensures that:
  // 1. Components are updated from parent to child. (because parent is always
  //    created before the child)
  // 2. A component's user watchers are run before its render watcher (because
  //    user watchers are created before the render watcher)
  // 3. If a component is destroyed during a parent component's watcher run,
  //    its watchers can be skipped.
  queue.sort(function (a, b) { return a.id - b.id; });

  // do not cache length because more watchers might be pushed
  // as we run existing watchers
  for (index = 0; index < queue.length; index++) {
    watcher = queue[index];
    if (watcher.before) {
      watcher.before();
    }
    id = watcher.id;
    has[id] = null;
    watcher.run();
    // in dev build, check and stop circular updates.
    if (process.env.NODE_ENV !== 'production' && has[id] != null) {
      circular[id] = (circular[id] || 0) + 1;
      if (circular[id] > MAX_UPDATE_COUNT) {
        warn(
          'You may have an infinite update loop ' + (
            watcher.user
              ? ("in watcher with expression \"" + (watcher.expression) + "\"")
              : "in a component render function."
          ),
          watcher.vm
        );
        break
      }
    }
  }

  // keep copies of post queues before resetting state
  var activatedQueue = activatedChildren.slice();
  var updatedQueue = queue.slice();

  resetSchedulerState();

  // call component updated and activated hooks
  callActivatedHooks(activatedQueue);
  callUpdatedHooks(updatedQueue);

  // devtool hook
  /* istanbul ignore if */
  if (devtools && config.devtools) {
    devtools.emit('flush');
  }
}

function callUpdatedHooks (queue) {
  var i = queue.length;
  while (i--) {
    var watcher = queue[i];
    var vm = watcher.vm;
    if (vm._watcher === watcher && vm._isMounted && !vm._isDestroyed) {
      callHook(vm, 'updated');
    }
  }
}

/**
 * Queue a kept-alive component that was activated during patch.
 * The queue will be processed after the entire tree has been patched.
 */
function queueActivatedComponent (vm) {
  // setting _inactive to false here so that a render function can
  // rely on checking whether it's in an inactive tree (e.g. router-view)
  vm._inactive = false;
  activatedChildren.push(vm);
}

function callActivatedHooks (queue) {
  for (var i = 0; i < queue.length; i++) {
    queue[i]._inactive = true;
    activateChildComponent(queue[i], true /* true */);
  }
}

/**
 * Push a watcher into the watcher queue.
 * Jobs with duplicate IDs will be skipped unless it's
 * pushed when the queue is being flushed.
 */
function queueWatcher (watcher) {
  var id = watcher.id;
  if (has[id] == null) {
    has[id] = true;
    if (!flushing) {
      queue.push(watcher);
    } else {
      // if already flushing, splice the watcher based on its id
      // if already past its id, it will be run next immediately.
      var i = queue.length - 1;
      while (i > index && queue[i].id > watcher.id) {
        i--;
      }
      queue.splice(i + 1, 0, watcher);
    }
    // queue the flush
    if (!waiting) {
      waiting = true;

      if (process.env.NODE_ENV !== 'production' && !config.async) {
        flushSchedulerQueue();
        return
      }
      nextTick(flushSchedulerQueue);
    }
  }
}

/*  */



var uid$1 = 0;

/**
 * A watcher parses an expression, collects dependencies,
 * and fires callback when the expression value changes.
 * This is used for both the $watch() api and directives.
 */
var Watcher = function Watcher (
  vm,
  expOrFn,
  cb,
  options,
  isRenderWatcher
) {
  this.vm = vm;
  if (isRenderWatcher) {
    vm._watcher = this;
  }
  vm._watchers.push(this);
  // options
  if (options) {
    this.deep = !!options.deep;
    this.user = !!options.user;
    this.lazy = !!options.lazy;
    this.sync = !!options.sync;
    this.before = options.before;
  } else {
    this.deep = this.user = this.lazy = this.sync = false;
  }
  this.cb = cb;
  this.id = ++uid$1; // uid for batching
  this.active = true;
  this.dirty = this.lazy; // for lazy watchers
  this.deps = [];
  this.newDeps = [];
  this.depIds = new _Set();
  this.newDepIds = new _Set();
  this.expression = process.env.NODE_ENV !== 'production'
    ? expOrFn.toString()
    : '';
  // parse expression for getter
  if (typeof expOrFn === 'function') {
    this.getter = expOrFn;
  } else {
    this.getter = parsePath(expOrFn);
    if (!this.getter) {
      this.getter = noop;
      process.env.NODE_ENV !== 'production' && warn(
        "Failed watching path: \"" + expOrFn + "\" " +
        'Watcher only accepts simple dot-delimited paths. ' +
        'For full control, use a function instead.',
        vm
      );
    }
  }
  this.value = this.lazy
    ? undefined
    : this.get();
};

/**
 * Evaluate the getter, and re-collect dependencies.
 */
Watcher.prototype.get = function get () {
  pushTarget(this);
  var value;
  var vm = this.vm;
  try {
    value = this.getter.call(vm, vm);
  } catch (e) {
    if (this.user) {
      handleError(e, vm, ("getter for watcher \"" + (this.expression) + "\""));
    } else {
      throw e
    }
  } finally {
    // "touch" every property so they are all tracked as
    // dependencies for deep watching
    if (this.deep) {
      traverse(value);
    }
    popTarget();
    this.cleanupDeps();
  }
  return value
};

/**
 * Add a dependency to this directive.
 */
Watcher.prototype.addDep = function addDep (dep) {
  var id = dep.id;
  if (!this.newDepIds.has(id)) {
    this.newDepIds.add(id);
    this.newDeps.push(dep);
    if (!this.depIds.has(id)) {
      dep.addSub(this);
    }
  }
};

/**
 * Clean up for dependency collection.
 */
Watcher.prototype.cleanupDeps = function cleanupDeps () {
  var i = this.deps.length;
  while (i--) {
    var dep = this.deps[i];
    if (!this.newDepIds.has(dep.id)) {
      dep.removeSub(this);
    }
  }
  var tmp = this.depIds;
  this.depIds = this.newDepIds;
  this.newDepIds = tmp;
  this.newDepIds.clear();
  tmp = this.deps;
  this.deps = this.newDeps;
  this.newDeps = tmp;
  this.newDeps.length = 0;
};

/**
 * Subscriber interface.
 * Will be called when a dependency changes.
 */
Watcher.prototype.update = function update () {
  /* istanbul ignore else */
  if (this.lazy) {
    this.dirty = true;
  } else if (this.sync) {
    this.run();
  } else {
    queueWatcher(this);
  }
};

/**
 * Scheduler job interface.
 * Will be called by the scheduler.
 */
Watcher.prototype.run = function run () {
  if (this.active) {
    var value = this.get();
    if (
      value !== this.value ||
      // Deep watchers and watchers on Object/Arrays should fire even
      // when the value is the same, because the value may
      // have mutated.
      isObject(value) ||
      this.deep
    ) {
      // set new value
      var oldValue = this.value;
      this.value = value;
      if (this.user) {
        try {
          this.cb.call(this.vm, value, oldValue);
        } catch (e) {
          handleError(e, this.vm, ("callback for watcher \"" + (this.expression) + "\""));
        }
      } else {
        this.cb.call(this.vm, value, oldValue);
      }
    }
  }
};

/**
 * Evaluate the value of the watcher.
 * This only gets called for lazy watchers.
 */
Watcher.prototype.evaluate = function evaluate () {
  this.value = this.get();
  this.dirty = false;
};

/**
 * Depend on all deps collected by this watcher.
 */
Watcher.prototype.depend = function depend () {
  var i = this.deps.length;
  while (i--) {
    this.deps[i].depend();
  }
};

/**
 * Remove self from all dependencies' subscriber list.
 */
Watcher.prototype.teardown = function teardown () {
  if (this.active) {
    // remove self from vm's watcher list
    // this is a somewhat expensive operation so we skip it
    // if the vm is being destroyed.
    if (!this.vm._isBeingDestroyed) {
      remove(this.vm._watchers, this);
    }
    var i = this.deps.length;
    while (i--) {
      this.deps[i].removeSub(this);
    }
    this.active = false;
  }
};

/*  */

var sharedPropertyDefinition = {
  enumerable: true,
  configurable: true,
  get: noop,
  set: noop
};

function proxy (target, sourceKey, key) {
  sharedPropertyDefinition.get = function proxyGetter () {
    return this[sourceKey][key]
  };
  sharedPropertyDefinition.set = function proxySetter (val) {
    this[sourceKey][key] = val;
  };
  Object.defineProperty(target, key, sharedPropertyDefinition);
}

function initState (vm) {
  vm._watchers = [];
  var opts = vm.$options;
  if (opts.props) { initProps(vm, opts.props); }
  if (opts.methods) { initMethods(vm, opts.methods); }
  if (opts.data) {
    initData(vm);
  } else {
    observe(vm._data = {}, true /* asRootData */);
  }
  if (opts.computed) { initComputed(vm, opts.computed); }
  if (opts.watch && opts.watch !== nativeWatch) {
    initWatch(vm, opts.watch);
  }
}

function initProps (vm, propsOptions) {
  var propsData = vm.$options.propsData || {};
  var props = vm._props = {};
  // cache prop keys so that future props updates can iterate using Array
  // instead of dynamic object key enumeration.
  var keys = vm.$options._propKeys = [];
  var isRoot = !vm.$parent;
  // root instance props should be converted
  if (!isRoot) {
    toggleObserving(false);
  }
  var loop = function ( key ) {
    keys.push(key);
    var value = validateProp(key, propsOptions, propsData, vm);
    /* istanbul ignore else */
    if (process.env.NODE_ENV !== 'production') {
      var hyphenatedKey = hyphenate(key);
      if (isReservedAttribute(hyphenatedKey) ||
          config.isReservedAttr(hyphenatedKey)) {
        warn(
          ("\"" + hyphenatedKey + "\" is a reserved attribute and cannot be used as component prop."),
          vm
        );
      }
      defineReactive$$1(props, key, value, function () {
        if (!isRoot && !isUpdatingChildComponent) {
          warn(
            "Avoid mutating a prop directly since the value will be " +
            "overwritten whenever the parent component re-renders. " +
            "Instead, use a data or computed property based on the prop's " +
            "value. Prop being mutated: \"" + key + "\"",
            vm
          );
        }
      });
    } else {
      defineReactive$$1(props, key, value);
    }
    // static props are already proxied on the component's prototype
    // during Vue.extend(). We only need to proxy props defined at
    // instantiation here.
    if (!(key in vm)) {
      proxy(vm, "_props", key);
    }
  };

  for (var key in propsOptions) loop( key );
  toggleObserving(true);
}

function initData (vm) {
  var data = vm.$options.data;
  data = vm._data = typeof data === 'function'
    ? getData(data, vm)
    : data || {};
  if (!isPlainObject(data)) {
    data = {};
    process.env.NODE_ENV !== 'production' && warn(
      'data functions should return an object:\n' +
      'https://vuejs.org/v2/guide/components.html#data-Must-Be-a-Function',
      vm
    );
  }
  // proxy data on instance
  var keys = Object.keys(data);
  var props = vm.$options.props;
  var methods = vm.$options.methods;
  var i = keys.length;
  while (i--) {
    var key = keys[i];
    if (process.env.NODE_ENV !== 'production') {
      if (methods && hasOwn(methods, key)) {
        warn(
          ("Method \"" + key + "\" has already been defined as a data property."),
          vm
        );
      }
    }
    if (props && hasOwn(props, key)) {
      process.env.NODE_ENV !== 'production' && warn(
        "The data property \"" + key + "\" is already declared as a prop. " +
        "Use prop default value instead.",
        vm
      );
    } else if (!isReserved(key)) {
      proxy(vm, "_data", key);
    }
  }
  // observe data
  observe(data, true /* asRootData */);
}

function getData (data, vm) {
  // #7573 disable dep collection when invoking data getters
  pushTarget();
  try {
    return data.call(vm, vm)
  } catch (e) {
    handleError(e, vm, "data()");
    return {}
  } finally {
    popTarget();
  }
}

var computedWatcherOptions = { lazy: true };

function initComputed (vm, computed) {
  // $flow-disable-line
  var watchers = vm._computedWatchers = Object.create(null);
  // computed properties are just getters during SSR
  var isSSR = isServerRendering();

  for (var key in computed) {
    var userDef = computed[key];
    var getter = typeof userDef === 'function' ? userDef : userDef.get;
    if (process.env.NODE_ENV !== 'production' && getter == null) {
      warn(
        ("Getter is missing for computed property \"" + key + "\"."),
        vm
      );
    }

    if (!isSSR) {
      // create internal watcher for the computed property.
      watchers[key] = new Watcher(
        vm,
        getter || noop,
        noop,
        computedWatcherOptions
      );
    }

    // component-defined computed properties are already defined on the
    // component prototype. We only need to define computed properties defined
    // at instantiation here.
    if (!(key in vm)) {
      defineComputed(vm, key, userDef);
    } else if (process.env.NODE_ENV !== 'production') {
      if (key in vm.$data) {
        warn(("The computed property \"" + key + "\" is already defined in data."), vm);
      } else if (vm.$options.props && key in vm.$options.props) {
        warn(("The computed property \"" + key + "\" is already defined as a prop."), vm);
      }
    }
  }
}

function defineComputed (
  target,
  key,
  userDef
) {
  var shouldCache = !isServerRendering();
  if (typeof userDef === 'function') {
    sharedPropertyDefinition.get = shouldCache
      ? createComputedGetter(key)
      : createGetterInvoker(userDef);
    sharedPropertyDefinition.set = noop;
  } else {
    sharedPropertyDefinition.get = userDef.get
      ? shouldCache && userDef.cache !== false
        ? createComputedGetter(key)
        : createGetterInvoker(userDef.get)
      : noop;
    sharedPropertyDefinition.set = userDef.set || noop;
  }
  if (process.env.NODE_ENV !== 'production' &&
      sharedPropertyDefinition.set === noop) {
    sharedPropertyDefinition.set = function () {
      warn(
        ("Computed property \"" + key + "\" was assigned to but it has no setter."),
        this
      );
    };
  }
  Object.defineProperty(target, key, sharedPropertyDefinition);
}

function createComputedGetter (key) {
  return function computedGetter () {
    var watcher = this._computedWatchers && this._computedWatchers[key];
    if (watcher) {
      if (watcher.dirty) {
        watcher.evaluate();
      }
      if (Dep.target) {
        watcher.depend();
      }
      return watcher.value
    }
  }
}

function createGetterInvoker(fn) {
  return function computedGetter () {
    return fn.call(this, this)
  }
}

function initMethods (vm, methods) {
  var props = vm.$options.props;
  for (var key in methods) {
    if (process.env.NODE_ENV !== 'production') {
      if (typeof methods[key] !== 'function') {
        warn(
          "Method \"" + key + "\" has type \"" + (typeof methods[key]) + "\" in the component definition. " +
          "Did you reference the function correctly?",
          vm
        );
      }
      if (props && hasOwn(props, key)) {
        warn(
          ("Method \"" + key + "\" has already been defined as a prop."),
          vm
        );
      }
      if ((key in vm) && isReserved(key)) {
        warn(
          "Method \"" + key + "\" conflicts with an existing Vue instance method. " +
          "Avoid defining component methods that start with _ or $."
        );
      }
    }
    vm[key] = typeof methods[key] !== 'function' ? noop : bind(methods[key], vm);
  }
}

function initWatch (vm, watch) {
  for (var key in watch) {
    var handler = watch[key];
    if (Array.isArray(handler)) {
      for (var i = 0; i < handler.length; i++) {
        createWatcher(vm, key, handler[i]);
      }
    } else {
      createWatcher(vm, key, handler);
    }
  }
}

function createWatcher (
  vm,
  expOrFn,
  handler,
  options
) {
  if (isPlainObject(handler)) {
    options = handler;
    handler = handler.handler;
  }
  if (typeof handler === 'string') {
    handler = vm[handler];
  }
  return vm.$watch(expOrFn, handler, options)
}

function stateMixin (Vue) {
  // flow somehow has problems with directly declared definition object
  // when using Object.defineProperty, so we have to procedurally build up
  // the object here.
  var dataDef = {};
  dataDef.get = function () { return this._data };
  var propsDef = {};
  propsDef.get = function () { return this._props };
  if (process.env.NODE_ENV !== 'production') {
    dataDef.set = function () {
      warn(
        'Avoid replacing instance root $data. ' +
        'Use nested data properties instead.',
        this
      );
    };
    propsDef.set = function () {
      warn("$props is readonly.", this);
    };
  }
  Object.defineProperty(Vue.prototype, '$data', dataDef);
  Object.defineProperty(Vue.prototype, '$props', propsDef);

  Vue.prototype.$set = set;
  Vue.prototype.$delete = del;

  Vue.prototype.$watch = function (
    expOrFn,
    cb,
    options
  ) {
    var vm = this;
    if (isPlainObject(cb)) {
      return createWatcher(vm, expOrFn, cb, options)
    }
    options = options || {};
    options.user = true;
    var watcher = new Watcher(vm, expOrFn, cb, options);
    if (options.immediate) {
      try {
        cb.call(vm, watcher.value);
      } catch (error) {
        handleError(error, vm, ("callback for immediate watcher \"" + (watcher.expression) + "\""));
      }
    }
    return function unwatchFn () {
      watcher.teardown();
    }
  };
}

/*  */

function initProvide (vm) {
  var provide = vm.$options.provide;
  if (provide) {
    vm._provided = typeof provide === 'function'
      ? provide.call(vm)
      : provide;
  }
}

function initInjections (vm) {
  var result = resolveInject(vm.$options.inject, vm);
  if (result) {
    toggleObserving(false);
    Object.keys(result).forEach(function (key) {
      /* istanbul ignore else */
      if (process.env.NODE_ENV !== 'production') {
        defineReactive$$1(vm, key, result[key], function () {
          warn(
            "Avoid mutating an injected value directly since the changes will be " +
            "overwritten whenever the provided component re-renders. " +
            "injection being mutated: \"" + key + "\"",
            vm
          );
        });
      } else {
        defineReactive$$1(vm, key, result[key]);
      }
    });
    toggleObserving(true);
  }
}

function resolveInject (inject, vm) {
  if (inject) {
    // inject is :any because flow is not smart enough to figure out cached
    var result = Object.create(null);
    var keys = hasSymbol
      ? Reflect.ownKeys(inject).filter(function (key) {
        /* istanbul ignore next */
        return Object.getOwnPropertyDescriptor(inject, key).enumerable
      })
      : Object.keys(inject);

    for (var i = 0; i < keys.length; i++) {
      var key = keys[i];
      var provideKey = inject[key].from;
      var source = vm;
      while (source) {
        if (source._provided && hasOwn(source._provided, provideKey)) {
          result[key] = source._provided[provideKey];
          break
        }
        source = source.$parent;
      }
      if (!source) {
        if ('default' in inject[key]) {
          var provideDefault = inject[key].default;
          result[key] = typeof provideDefault === 'function'
            ? provideDefault.call(vm)
            : provideDefault;
        } else if (process.env.NODE_ENV !== 'production') {
          warn(("Injection \"" + key + "\" not found"), vm);
        }
      }
    }
    return result
  }
}

/*  */

/**
 * Runtime helper for rendering v-for lists.
 */
function renderList (
  val,
  render
) {
  var ret, i, l, keys, key;
  if (Array.isArray(val) || typeof val === 'string') {
    ret = new Array(val.length);
    for (i = 0, l = val.length; i < l; i++) {
      ret[i] = render(val[i], i);
    }
  } else if (typeof val === 'number') {
    ret = new Array(val);
    for (i = 0; i < val; i++) {
      ret[i] = render(i + 1, i);
    }
  } else if (isObject(val)) {
    keys = Object.keys(val);
    ret = new Array(keys.length);
    for (i = 0, l = keys.length; i < l; i++) {
      key = keys[i];
      ret[i] = render(val[key], key, i);
    }
  }
  if (!isDef(ret)) {
    ret = [];
  }
  (ret)._isVList = true;
  return ret
}

/*  */

/**
 * Runtime helper for rendering <slot>
 */
function renderSlot (
  name,
  fallback,
  props,
  bindObject
) {
  var scopedSlotFn = this.$scopedSlots[name];
  var nodes;
  if (scopedSlotFn) { // scoped slot
    props = props || {};
    if (bindObject) {
      if (process.env.NODE_ENV !== 'production' && !isObject(bindObject)) {
        warn(
          'slot v-bind without argument expects an Object',
          this
        );
      }
      props = extend(extend({}, bindObject), props);
    }
    nodes = scopedSlotFn(props) || fallback;
  } else {
    nodes = this.$slots[name] || fallback;
  }

  var target = props && props.slot;
  if (target) {
    return this.$createElement('template', { slot: target }, nodes)
  } else {
    return nodes
  }
}

/*  */

/**
 * Runtime helper for resolving filters
 */
function resolveFilter (id) {
  return resolveAsset(this.$options, 'filters', id, true) || identity
}

/*  */

function isKeyNotMatch (expect, actual) {
  if (Array.isArray(expect)) {
    return expect.indexOf(actual) === -1
  } else {
    return expect !== actual
  }
}

/**
 * Runtime helper for checking keyCodes from config.
 * exposed as Vue.prototype._k
 * passing in eventKeyName as last argument separately for backwards compat
 */
function checkKeyCodes (
  eventKeyCode,
  key,
  builtInKeyCode,
  eventKeyName,
  builtInKeyName
) {
  var mappedKeyCode = config.keyCodes[key] || builtInKeyCode;
  if (builtInKeyName && eventKeyName && !config.keyCodes[key]) {
    return isKeyNotMatch(builtInKeyName, eventKeyName)
  } else if (mappedKeyCode) {
    return isKeyNotMatch(mappedKeyCode, eventKeyCode)
  } else if (eventKeyName) {
    return hyphenate(eventKeyName) !== key
  }
}

/*  */

/**
 * Runtime helper for merging v-bind="object" into a VNode's data.
 */
function bindObjectProps (
  data,
  tag,
  value,
  asProp,
  isSync
) {
  if (value) {
    if (!isObject(value)) {
      process.env.NODE_ENV !== 'production' && warn(
        'v-bind without argument expects an Object or Array value',
        this
      );
    } else {
      if (Array.isArray(value)) {
        value = toObject(value);
      }
      var hash;
      var loop = function ( key ) {
        if (
          key === 'class' ||
          key === 'style' ||
          isReservedAttribute(key)
        ) {
          hash = data;
        } else {
          var type = data.attrs && data.attrs.type;
          hash = asProp || config.mustUseProp(tag, type, key)
            ? data.domProps || (data.domProps = {})
            : data.attrs || (data.attrs = {});
        }
        var camelizedKey = camelize(key);
        if (!(key in hash) && !(camelizedKey in hash)) {
          hash[key] = value[key];

          if (isSync) {
            var on = data.on || (data.on = {});
            on[("update:" + camelizedKey)] = function ($event) {
              value[key] = $event;
            };
          }
        }
      };

      for (var key in value) loop( key );
    }
  }
  return data
}

/*  */

/**
 * Runtime helper for rendering static trees.
 */
function renderStatic (
  index,
  isInFor
) {
  var cached = this._staticTrees || (this._staticTrees = []);
  var tree = cached[index];
  // if has already-rendered static tree and not inside v-for,
  // we can reuse the same tree.
  if (tree && !isInFor) {
    return tree
  }
  // otherwise, render a fresh tree.
  tree = cached[index] = this.$options.staticRenderFns[index].call(
    this._renderProxy,
    null,
    this // for render fns generated for functional component templates
  );
  markStatic(tree, ("__static__" + index), false);
  return tree
}

/**
 * Runtime helper for v-once.
 * Effectively it means marking the node as static with a unique key.
 */
function markOnce (
  tree,
  index,
  key
) {
  markStatic(tree, ("__once__" + index + (key ? ("_" + key) : "")), true);
  return tree
}

function markStatic (
  tree,
  key,
  isOnce
) {
  if (Array.isArray(tree)) {
    for (var i = 0; i < tree.length; i++) {
      if (tree[i] && typeof tree[i] !== 'string') {
        markStaticNode(tree[i], (key + "_" + i), isOnce);
      }
    }
  } else {
    markStaticNode(tree, key, isOnce);
  }
}

function markStaticNode (node, key, isOnce) {
  node.isStatic = true;
  node.key = key;
  node.isOnce = isOnce;
}

/*  */

function bindObjectListeners (data, value) {
  if (value) {
    if (!isPlainObject(value)) {
      process.env.NODE_ENV !== 'production' && warn(
        'v-on without argument expects an Object value',
        this
      );
    } else {
      var on = data.on = data.on ? extend({}, data.on) : {};
      for (var key in value) {
        var existing = on[key];
        var ours = value[key];
        on[key] = existing ? [].concat(existing, ours) : ours;
      }
    }
  }
  return data
}

/*  */

function installRenderHelpers (target) {
  target._o = markOnce;
  target._n = toNumber;
  target._s = toString;
  target._l = renderList;
  target._t = renderSlot;
  target._q = looseEqual;
  target._i = looseIndexOf;
  target._m = renderStatic;
  target._f = resolveFilter;
  target._k = checkKeyCodes;
  target._b = bindObjectProps;
  target._v = createTextVNode;
  target._e = createEmptyVNode;
  target._u = resolveScopedSlots;
  target._g = bindObjectListeners;
}

/*  */

function FunctionalRenderContext (
  data,
  props,
  children,
  parent,
  Ctor
) {
  var options = Ctor.options;
  // ensure the createElement function in functional components
  // gets a unique context - this is necessary for correct named slot check
  var contextVm;
  if (hasOwn(parent, '_uid')) {
    contextVm = Object.create(parent);
    // $flow-disable-line
    contextVm._original = parent;
  } else {
    // the context vm passed in is a functional context as well.
    // in this case we want to make sure we are able to get a hold to the
    // real context instance.
    contextVm = parent;
    // $flow-disable-line
    parent = parent._original;
  }
  var isCompiled = isTrue(options._compiled);
  var needNormalization = !isCompiled;

  this.data = data;
  this.props = props;
  this.children = children;
  this.parent = parent;
  this.listeners = data.on || emptyObject;
  this.injections = resolveInject(options.inject, parent);
  this.slots = function () { return resolveSlots(children, parent); };

  // support for compiled functional template
  if (isCompiled) {
    // exposing $options for renderStatic()
    this.$options = options;
    // pre-resolve slots for renderSlot()
    this.$slots = this.slots();
    this.$scopedSlots = data.scopedSlots || emptyObject;
  }

  if (options._scopeId) {
    this._c = function (a, b, c, d) {
      var vnode = createElement(contextVm, a, b, c, d, needNormalization);
      if (vnode && !Array.isArray(vnode)) {
        vnode.fnScopeId = options._scopeId;
        vnode.fnContext = parent;
      }
      return vnode
    };
  } else {
    this._c = function (a, b, c, d) { return createElement(contextVm, a, b, c, d, needNormalization); };
  }
}

installRenderHelpers(FunctionalRenderContext.prototype);

function createFunctionalComponent (
  Ctor,
  propsData,
  data,
  contextVm,
  children
) {
  var options = Ctor.options;
  var props = {};
  var propOptions = options.props;
  if (isDef(propOptions)) {
    for (var key in propOptions) {
      props[key] = validateProp(key, propOptions, propsData || emptyObject);
    }
  } else {
    if (isDef(data.attrs)) { mergeProps(props, data.attrs); }
    if (isDef(data.props)) { mergeProps(props, data.props); }
  }

  var renderContext = new FunctionalRenderContext(
    data,
    props,
    children,
    contextVm,
    Ctor
  );

  var vnode = options.render.call(null, renderContext._c, renderContext);

  if (vnode instanceof VNode) {
    return cloneAndMarkFunctionalResult(vnode, data, renderContext.parent, options, renderContext)
  } else if (Array.isArray(vnode)) {
    var vnodes = normalizeChildren(vnode) || [];
    var res = new Array(vnodes.length);
    for (var i = 0; i < vnodes.length; i++) {
      res[i] = cloneAndMarkFunctionalResult(vnodes[i], data, renderContext.parent, options, renderContext);
    }
    return res
  }
}

function cloneAndMarkFunctionalResult (vnode, data, contextVm, options, renderContext) {
  // #7817 clone node before setting fnContext, otherwise if the node is reused
  // (e.g. it was from a cached normal slot) the fnContext causes named slots
  // that should not be matched to match.
  var clone = cloneVNode(vnode);
  clone.fnContext = contextVm;
  clone.fnOptions = options;
  if (process.env.NODE_ENV !== 'production') {
    (clone.devtoolsMeta = clone.devtoolsMeta || {}).renderContext = renderContext;
  }
  if (data.slot) {
    (clone.data || (clone.data = {})).slot = data.slot;
  }
  return clone
}

function mergeProps (to, from) {
  for (var key in from) {
    to[camelize(key)] = from[key];
  }
}

/*  */

/*  */

/*  */

/*  */

// inline hooks to be invoked on component VNodes during patch
var componentVNodeHooks = {
  init: function init (vnode, hydrating) {
    if (
      vnode.componentInstance &&
      !vnode.componentInstance._isDestroyed &&
      vnode.data.keepAlive
    ) {
      // kept-alive components, treat as a patch
      var mountedNode = vnode; // work around flow
      componentVNodeHooks.prepatch(mountedNode, mountedNode);
    } else {
      var child = vnode.componentInstance = createComponentInstanceForVnode(
        vnode,
        activeInstance
      );
      child.$mount(hydrating ? vnode.elm : undefined, hydrating);
    }
  },

  prepatch: function prepatch (oldVnode, vnode) {
    var options = vnode.componentOptions;
    var child = vnode.componentInstance = oldVnode.componentInstance;
    updateChildComponent(
      child,
      options.propsData, // updated props
      options.listeners, // updated listeners
      vnode, // new parent vnode
      options.children // new children
    );
  },

  insert: function insert (vnode) {
    var context = vnode.context;
    var componentInstance = vnode.componentInstance;
    if (!componentInstance._isMounted) {
      componentInstance._isMounted = true;
      callHook(componentInstance, 'mounted');
    }
    if (vnode.data.keepAlive) {
      if (context._isMounted) {
        // vue-router#1212
        // During updates, a kept-alive component's child components may
        // change, so directly walking the tree here may call activated hooks
        // on incorrect children. Instead we push them into a queue which will
        // be processed after the whole patch process ended.
        queueActivatedComponent(componentInstance);
      } else {
        activateChildComponent(componentInstance, true /* direct */);
      }
    }
  },

  destroy: function destroy (vnode) {
    var componentInstance = vnode.componentInstance;
    if (!componentInstance._isDestroyed) {
      if (!vnode.data.keepAlive) {
        componentInstance.$destroy();
      } else {
        deactivateChildComponent(componentInstance, true /* direct */);
      }
    }
  }
};

var hooksToMerge = Object.keys(componentVNodeHooks);

function createComponent (
  Ctor,
  data,
  context,
  children,
  tag
) {
  if (isUndef(Ctor)) {
    return
  }

  var baseCtor = context.$options._base;

  // plain options object: turn it into a constructor
  if (isObject(Ctor)) {
    Ctor = baseCtor.extend(Ctor);
  }

  // if at this stage it's not a constructor or an async component factory,
  // reject.
  if (typeof Ctor !== 'function') {
    if (process.env.NODE_ENV !== 'production') {
      warn(("Invalid Component definition: " + (String(Ctor))), context);
    }
    return
  }

  // async component
  var asyncFactory;
  if (isUndef(Ctor.cid)) {
    asyncFactory = Ctor;
    Ctor = resolveAsyncComponent(asyncFactory, baseCtor, context);
    if (Ctor === undefined) {
      // return a placeholder node for async component, which is rendered
      // as a comment node but preserves all the raw information for the node.
      // the information will be used for async server-rendering and hydration.
      return createAsyncPlaceholder(
        asyncFactory,
        data,
        context,
        children,
        tag
      )
    }
  }

  data = data || {};

  // resolve constructor options in case global mixins are applied after
  // component constructor creation
  resolveConstructorOptions(Ctor);

  // transform component v-model data into props & events
  if (isDef(data.model)) {
    transformModel(Ctor.options, data);
  }

  // extract props
  var propsData = extractPropsFromVNodeData(data, Ctor, tag);

  // functional component
  if (isTrue(Ctor.options.functional)) {
    return createFunctionalComponent(Ctor, propsData, data, context, children)
  }

  // extract listeners, since these needs to be treated as
  // child component listeners instead of DOM listeners
  var listeners = data.on;
  // replace with listeners with .native modifier
  // so it gets processed during parent component patch.
  data.on = data.nativeOn;

  if (isTrue(Ctor.options.abstract)) {
    // abstract components do not keep anything
    // other than props & listeners & slot

    // work around flow
    var slot = data.slot;
    data = {};
    if (slot) {
      data.slot = slot;
    }
  }

  // install component management hooks onto the placeholder node
  installComponentHooks(data);

  // return a placeholder vnode
  var name = Ctor.options.name || tag;
  var vnode = new VNode(
    ("vue-component-" + (Ctor.cid) + (name ? ("-" + name) : '')),
    data, undefined, undefined, undefined, context,
    { Ctor: Ctor, propsData: propsData, listeners: listeners, tag: tag, children: children },
    asyncFactory
  );

  return vnode
}

function createComponentInstanceForVnode (
  vnode, // we know it's MountedComponentVNode but flow doesn't
  parent // activeInstance in lifecycle state
) {
  var options = {
    _isComponent: true,
    _parentVnode: vnode,
    parent: parent
  };
  // check inline-template render functions
  var inlineTemplate = vnode.data.inlineTemplate;
  if (isDef(inlineTemplate)) {
    options.render = inlineTemplate.render;
    options.staticRenderFns = inlineTemplate.staticRenderFns;
  }
  return new vnode.componentOptions.Ctor(options)
}

function installComponentHooks (data) {
  var hooks = data.hook || (data.hook = {});
  for (var i = 0; i < hooksToMerge.length; i++) {
    var key = hooksToMerge[i];
    var existing = hooks[key];
    var toMerge = componentVNodeHooks[key];
    if (existing !== toMerge && !(existing && existing._merged)) {
      hooks[key] = existing ? mergeHook$1(toMerge, existing) : toMerge;
    }
  }
}

function mergeHook$1 (f1, f2) {
  var merged = function (a, b) {
    // flow complains about extra args which is why we use any
    f1(a, b);
    f2(a, b);
  };
  merged._merged = true;
  return merged
}

// transform component v-model info (value and callback) into
// prop and event handler respectively.
function transformModel (options, data) {
  var prop = (options.model && options.model.prop) || 'value';
  var event = (options.model && options.model.event) || 'input'
  ;(data.props || (data.props = {}))[prop] = data.model.value;
  var on = data.on || (data.on = {});
  var existing = on[event];
  var callback = data.model.callback;
  if (isDef(existing)) {
    if (
      Array.isArray(existing)
        ? existing.indexOf(callback) === -1
        : existing !== callback
    ) {
      on[event] = [callback].concat(existing);
    }
  } else {
    on[event] = callback;
  }
}

/*  */

var SIMPLE_NORMALIZE = 1;
var ALWAYS_NORMALIZE = 2;

// wrapper function for providing a more flexible interface
// without getting yelled at by flow
function createElement (
  context,
  tag,
  data,
  children,
  normalizationType,
  alwaysNormalize
) {
  if (Array.isArray(data) || isPrimitive(data)) {
    normalizationType = children;
    children = data;
    data = undefined;
  }
  if (isTrue(alwaysNormalize)) {
    normalizationType = ALWAYS_NORMALIZE;
  }
  return _createElement(context, tag, data, children, normalizationType)
}

function _createElement (
  context,
  tag,
  data,
  children,
  normalizationType
) {
  if (isDef(data) && isDef((data).__ob__)) {
    process.env.NODE_ENV !== 'production' && warn(
      "Avoid using observed data object as vnode data: " + (JSON.stringify(data)) + "\n" +
      'Always create fresh vnode data objects in each render!',
      context
    );
    return createEmptyVNode()
  }
  // object syntax in v-bind
  if (isDef(data) && isDef(data.is)) {
    tag = data.is;
  }
  if (!tag) {
    // in case of component :is set to falsy value
    return createEmptyVNode()
  }
  // warn against non-primitive key
  if (process.env.NODE_ENV !== 'production' &&
    isDef(data) && isDef(data.key) && !isPrimitive(data.key)
  ) {
    {
      warn(
        'Avoid using non-primitive value as key, ' +
        'use string/number value instead.',
        context
      );
    }
  }
  // support single function children as default scoped slot
  if (Array.isArray(children) &&
    typeof children[0] === 'function'
  ) {
    data = data || {};
    data.scopedSlots = { default: children[0] };
    children.length = 0;
  }
  if (normalizationType === ALWAYS_NORMALIZE) {
    children = normalizeChildren(children);
  } else if (normalizationType === SIMPLE_NORMALIZE) {
    children = simpleNormalizeChildren(children);
  }
  var vnode, ns;
  if (typeof tag === 'string') {
    var Ctor;
    ns = (context.$vnode && context.$vnode.ns) || config.getTagNamespace(tag);
    if (config.isReservedTag(tag)) {
      // platform built-in elements
      vnode = new VNode(
        config.parsePlatformTagName(tag), data, children,
        undefined, undefined, context
      );
    } else if ((!data || !data.pre) && isDef(Ctor = resolveAsset(context.$options, 'components', tag))) {
      // component
      vnode = createComponent(Ctor, data, context, children, tag);
    } else {
      // unknown or unlisted namespaced elements
      // check at runtime because it may get assigned a namespace when its
      // parent normalizes children
      vnode = new VNode(
        tag, data, children,
        undefined, undefined, context
      );
    }
  } else {
    // direct component options / constructor
    vnode = createComponent(tag, data, context, children);
  }
  if (Array.isArray(vnode)) {
    return vnode
  } else if (isDef(vnode)) {
    if (isDef(ns)) { applyNS(vnode, ns); }
    if (isDef(data)) { registerDeepBindings(data); }
    return vnode
  } else {
    return createEmptyVNode()
  }
}

function applyNS (vnode, ns, force) {
  vnode.ns = ns;
  if (vnode.tag === 'foreignObject') {
    // use default namespace inside foreignObject
    ns = undefined;
    force = true;
  }
  if (isDef(vnode.children)) {
    for (var i = 0, l = vnode.children.length; i < l; i++) {
      var child = vnode.children[i];
      if (isDef(child.tag) && (
        isUndef(child.ns) || (isTrue(force) && child.tag !== 'svg'))) {
        applyNS(child, ns, force);
      }
    }
  }
}

// ref #5318
// necessary to ensure parent re-render when deep bindings like :style and
// :class are used on slot nodes
function registerDeepBindings (data) {
  if (isObject(data.style)) {
    traverse(data.style);
  }
  if (isObject(data.class)) {
    traverse(data.class);
  }
}

/*  */

function initRender (vm) {
  vm._vnode = null; // the root of the child tree
  vm._staticTrees = null; // v-once cached trees
  var options = vm.$options;
  var parentVnode = vm.$vnode = options._parentVnode; // the placeholder node in parent tree
  var renderContext = parentVnode && parentVnode.context;
  vm.$slots = resolveSlots(options._renderChildren, renderContext);
  vm.$scopedSlots = emptyObject;
  // bind the createElement fn to this instance
  // so that we get proper render context inside it.
  // args order: tag, data, children, normalizationType, alwaysNormalize
  // internal version is used by render functions compiled from templates
  vm._c = function (a, b, c, d) { return createElement(vm, a, b, c, d, false); };
  // normalization is always applied for the public version, used in
  // user-written render functions.
  vm.$createElement = function (a, b, c, d) { return createElement(vm, a, b, c, d, true); };

  // $attrs & $listeners are exposed for easier HOC creation.
  // they need to be reactive so that HOCs using them are always updated
  var parentData = parentVnode && parentVnode.data;

  /* istanbul ignore else */
  if (process.env.NODE_ENV !== 'production') {
    defineReactive$$1(vm, '$attrs', parentData && parentData.attrs || emptyObject, function () {
      !isUpdatingChildComponent && warn("$attrs is readonly.", vm);
    }, true);
    defineReactive$$1(vm, '$listeners', options._parentListeners || emptyObject, function () {
      !isUpdatingChildComponent && warn("$listeners is readonly.", vm);
    }, true);
  } else {
    defineReactive$$1(vm, '$attrs', parentData && parentData.attrs || emptyObject, null, true);
    defineReactive$$1(vm, '$listeners', options._parentListeners || emptyObject, null, true);
  }
}

function renderMixin (Vue) {
  // install runtime convenience helpers
  installRenderHelpers(Vue.prototype);

  Vue.prototype.$nextTick = function (fn) {
    return nextTick(fn, this)
  };

  Vue.prototype._render = function () {
    var vm = this;
    var ref = vm.$options;
    var render = ref.render;
    var _parentVnode = ref._parentVnode;

    if (_parentVnode) {
      vm.$scopedSlots = _parentVnode.data.scopedSlots || emptyObject;
    }

    // set parent vnode. this allows render functions to have access
    // to the data on the placeholder node.
    vm.$vnode = _parentVnode;
    // render self
    var vnode;
    try {
      vnode = render.call(vm._renderProxy, vm.$createElement);
    } catch (e) {
      handleError(e, vm, "render");
      // return error render result,
      // or previous vnode to prevent render error causing blank component
      /* istanbul ignore else */
      if (process.env.NODE_ENV !== 'production' && vm.$options.renderError) {
        try {
          vnode = vm.$options.renderError.call(vm._renderProxy, vm.$createElement, e);
        } catch (e) {
          handleError(e, vm, "renderError");
          vnode = vm._vnode;
        }
      } else {
        vnode = vm._vnode;
      }
    }
    // return empty vnode in case the render function errored out
    if (!(vnode instanceof VNode)) {
      if (process.env.NODE_ENV !== 'production' && Array.isArray(vnode)) {
        warn(
          'Multiple root nodes returned from render function. Render function ' +
          'should return a single root node.',
          vm
        );
      }
      vnode = createEmptyVNode();
    }
    // set parent
    vnode.parent = _parentVnode;
    return vnode
  };
}

/*  */

var uid$3 = 0;

function initMixin (Vue) {
  Vue.prototype._init = function (options) {
    var vm = this;
    // a uid
    vm._uid = uid$3++;

    var startTag, endTag;
    /* istanbul ignore if */
    if (process.env.NODE_ENV !== 'production' && config.performance && mark) {
      startTag = "vue-perf-start:" + (vm._uid);
      endTag = "vue-perf-end:" + (vm._uid);
      mark(startTag);
    }

    // a flag to avoid this being observed
    vm._isVue = true;
    // merge options
    if (options && options._isComponent) {
      // optimize internal component instantiation
      // since dynamic options merging is pretty slow, and none of the
      // internal component options needs special treatment.
      initInternalComponent(vm, options);
    } else {
      vm.$options = mergeOptions(
        resolveConstructorOptions(vm.constructor),
        options || {},
        vm
      );
    }
    /* istanbul ignore else */
    if (process.env.NODE_ENV !== 'production') {
      initProxy(vm);
    } else {
      vm._renderProxy = vm;
    }
    // expose real self
    vm._self = vm;
    initLifecycle(vm);
    initEvents(vm);
    initRender(vm);
    callHook(vm, 'beforeCreate');
    initInjections(vm); // resolve injections before data/props
    initState(vm);
    initProvide(vm); // resolve provide after data/props
    callHook(vm, 'created');

    /* istanbul ignore if */
    if (process.env.NODE_ENV !== 'production' && config.performance && mark) {
      vm._name = formatComponentName(vm, false);
      mark(endTag);
      measure(("vue " + (vm._name) + " init"), startTag, endTag);
    }

    if (vm.$options.el) {
      vm.$mount(vm.$options.el);
    }
  };
}

function initInternalComponent (vm, options) {
  var opts = vm.$options = Object.create(vm.constructor.options);
  // doing this because it's faster than dynamic enumeration.
  var parentVnode = options._parentVnode;
  opts.parent = options.parent;
  opts._parentVnode = parentVnode;

  var vnodeComponentOptions = parentVnode.componentOptions;
  opts.propsData = vnodeComponentOptions.propsData;
  opts._parentListeners = vnodeComponentOptions.listeners;
  opts._renderChildren = vnodeComponentOptions.children;
  opts._componentTag = vnodeComponentOptions.tag;

  if (options.render) {
    opts.render = options.render;
    opts.staticRenderFns = options.staticRenderFns;
  }
}

function resolveConstructorOptions (Ctor) {
  var options = Ctor.options;
  if (Ctor.super) {
    var superOptions = resolveConstructorOptions(Ctor.super);
    var cachedSuperOptions = Ctor.superOptions;
    if (superOptions !== cachedSuperOptions) {
      // super option changed,
      // need to resolve new options.
      Ctor.superOptions = superOptions;
      // check if there are any late-modified/attached options (#4976)
      var modifiedOptions = resolveModifiedOptions(Ctor);
      // update base extend options
      if (modifiedOptions) {
        extend(Ctor.extendOptions, modifiedOptions);
      }
      options = Ctor.options = mergeOptions(superOptions, Ctor.extendOptions);
      if (options.name) {
        options.components[options.name] = Ctor;
      }
    }
  }
  return options
}

function resolveModifiedOptions (Ctor) {
  var modified;
  var latest = Ctor.options;
  var sealed = Ctor.sealedOptions;
  for (var key in latest) {
    if (latest[key] !== sealed[key]) {
      if (!modified) { modified = {}; }
      modified[key] = latest[key];
    }
  }
  return modified
}

function Vue (options) {
  if (process.env.NODE_ENV !== 'production' &&
    !(this instanceof Vue)
  ) {
    warn('Vue is a constructor and should be called with the `new` keyword');
  }
  this._init(options);
}

initMixin(Vue);
stateMixin(Vue);
eventsMixin(Vue);
lifecycleMixin(Vue);
renderMixin(Vue);

/*  */

function initUse (Vue) {
  Vue.use = function (plugin) {
    var installedPlugins = (this._installedPlugins || (this._installedPlugins = []));
    if (installedPlugins.indexOf(plugin) > -1) {
      return this
    }

    // additional parameters
    var args = toArray(arguments, 1);
    args.unshift(this);
    if (typeof plugin.install === 'function') {
      plugin.install.apply(plugin, args);
    } else if (typeof plugin === 'function') {
      plugin.apply(null, args);
    }
    installedPlugins.push(plugin);
    return this
  };
}

/*  */

function initMixin$1 (Vue) {
  Vue.mixin = function (mixin) {
    this.options = mergeOptions(this.options, mixin);
    return this
  };
}

/*  */

function initExtend (Vue) {
  /**
   * Each instance constructor, including Vue, has a unique
   * cid. This enables us to create wrapped "child
   * constructors" for prototypal inheritance and cache them.
   */
  Vue.cid = 0;
  var cid = 1;

  /**
   * Class inheritance
   */
  Vue.extend = function (extendOptions) {
    extendOptions = extendOptions || {};
    var Super = this;
    var SuperId = Super.cid;
    var cachedCtors = extendOptions._Ctor || (extendOptions._Ctor = {});
    if (cachedCtors[SuperId]) {
      return cachedCtors[SuperId]
    }

    var name = extendOptions.name || Super.options.name;
    if (process.env.NODE_ENV !== 'production' && name) {
      validateComponentName(name);
    }

    var Sub = function VueComponent (options) {
      this._init(options);
    };
    Sub.prototype = Object.create(Super.prototype);
    Sub.prototype.constructor = Sub;
    Sub.cid = cid++;
    Sub.options = mergeOptions(
      Super.options,
      extendOptions
    );
    Sub['super'] = Super;

    // For props and computed properties, we define the proxy getters on
    // the Vue instances at extension time, on the extended prototype. This
    // avoids Object.defineProperty calls for each instance created.
    if (Sub.options.props) {
      initProps$1(Sub);
    }
    if (Sub.options.computed) {
      initComputed$1(Sub);
    }

    // allow further extension/mixin/plugin usage
    Sub.extend = Super.extend;
    Sub.mixin = Super.mixin;
    Sub.use = Super.use;

    // create asset registers, so extended classes
    // can have their private assets too.
    ASSET_TYPES.forEach(function (type) {
      Sub[type] = Super[type];
    });
    // enable recursive self-lookup
    if (name) {
      Sub.options.components[name] = Sub;
    }

    // keep a reference to the super options at extension time.
    // later at instantiation we can check if Super's options have
    // been updated.
    Sub.superOptions = Super.options;
    Sub.extendOptions = extendOptions;
    Sub.sealedOptions = extend({}, Sub.options);

    // cache constructor
    cachedCtors[SuperId] = Sub;
    return Sub
  };
}

function initProps$1 (Comp) {
  var props = Comp.options.props;
  for (var key in props) {
    proxy(Comp.prototype, "_props", key);
  }
}

function initComputed$1 (Comp) {
  var computed = Comp.options.computed;
  for (var key in computed) {
    defineComputed(Comp.prototype, key, computed[key]);
  }
}

/*  */

function initAssetRegisters (Vue) {
  /**
   * Create asset registration methods.
   */
  ASSET_TYPES.forEach(function (type) {
    Vue[type] = function (
      id,
      definition
    ) {
      if (!definition) {
        return this.options[type + 's'][id]
      } else {
        /* istanbul ignore if */
        if (process.env.NODE_ENV !== 'production' && type === 'component') {
          validateComponentName(id);
        }
        if (type === 'component' && isPlainObject(definition)) {
          definition.name = definition.name || id;
          definition = this.options._base.extend(definition);
        }
        if (type === 'directive' && typeof definition === 'function') {
          definition = { bind: definition, update: definition };
        }
        this.options[type + 's'][id] = definition;
        return definition
      }
    };
  });
}

/*  */



function getComponentName (opts) {
  return opts && (opts.Ctor.options.name || opts.tag)
}

function matches (pattern, name) {
  if (Array.isArray(pattern)) {
    return pattern.indexOf(name) > -1
  } else if (typeof pattern === 'string') {
    return pattern.split(',').indexOf(name) > -1
  } else if (isRegExp(pattern)) {
    return pattern.test(name)
  }
  /* istanbul ignore next */
  return false
}

function pruneCache (keepAliveInstance, filter) {
  var cache = keepAliveInstance.cache;
  var keys = keepAliveInstance.keys;
  var _vnode = keepAliveInstance._vnode;
  for (var key in cache) {
    var cachedNode = cache[key];
    if (cachedNode) {
      var name = getComponentName(cachedNode.componentOptions);
      if (name && !filter(name)) {
        pruneCacheEntry(cache, key, keys, _vnode);
      }
    }
  }
}

function pruneCacheEntry (
  cache,
  key,
  keys,
  current
) {
  var cached$$1 = cache[key];
  if (cached$$1 && (!current || cached$$1.tag !== current.tag)) {
    cached$$1.componentInstance.$destroy();
  }
  cache[key] = null;
  remove(keys, key);
}

var patternTypes = [String, RegExp, Array];

var KeepAlive = {
  name: 'keep-alive',
  abstract: true,

  props: {
    include: patternTypes,
    exclude: patternTypes,
    max: [String, Number]
  },

  created: function created () {
    this.cache = Object.create(null);
    this.keys = [];
  },

  destroyed: function destroyed () {
    for (var key in this.cache) {
      pruneCacheEntry(this.cache, key, this.keys);
    }
  },

  mounted: function mounted () {
    var this$1 = this;

    this.$watch('include', function (val) {
      pruneCache(this$1, function (name) { return matches(val, name); });
    });
    this.$watch('exclude', function (val) {
      pruneCache(this$1, function (name) { return !matches(val, name); });
    });
  },

  render: function render () {
    var slot = this.$slots.default;
    var vnode = getFirstComponentChild(slot);
    var componentOptions = vnode && vnode.componentOptions;
    if (componentOptions) {
      // check pattern
      var name = getComponentName(componentOptions);
      var ref = this;
      var include = ref.include;
      var exclude = ref.exclude;
      if (
        // not included
        (include && (!name || !matches(include, name))) ||
        // excluded
        (exclude && name && matches(exclude, name))
      ) {
        return vnode
      }

      var ref$1 = this;
      var cache = ref$1.cache;
      var keys = ref$1.keys;
      var key = vnode.key == null
        // same constructor may get registered as different local components
        // so cid alone is not enough (#3269)
        ? componentOptions.Ctor.cid + (componentOptions.tag ? ("::" + (componentOptions.tag)) : '')
        : vnode.key;
      if (cache[key]) {
        vnode.componentInstance = cache[key].componentInstance;
        // make current key freshest
        remove(keys, key);
        keys.push(key);
      } else {
        cache[key] = vnode;
        keys.push(key);
        // prune oldest entry
        if (this.max && keys.length > parseInt(this.max)) {
          pruneCacheEntry(cache, keys[0], keys, this._vnode);
        }
      }

      vnode.data.keepAlive = true;
    }
    return vnode || (slot && slot[0])
  }
};

var builtInComponents = {
  KeepAlive: KeepAlive
};

/*  */

function initGlobalAPI (Vue) {
  // config
  var configDef = {};
  configDef.get = function () { return config; };
  if (process.env.NODE_ENV !== 'production') {
    configDef.set = function () {
      warn(
        'Do not replace the Vue.config object, set individual fields instead.'
      );
    };
  }
  Object.defineProperty(Vue, 'config', configDef);

  // exposed util methods.
  // NOTE: these are not considered part of the public API - avoid relying on
  // them unless you are aware of the risk.
  Vue.util = {
    warn: warn,
    extend: extend,
    mergeOptions: mergeOptions,
    defineReactive: defineReactive$$1
  };

  Vue.set = set;
  Vue.delete = del;
  Vue.nextTick = nextTick;

  Vue.options = Object.create(null);
  ASSET_TYPES.forEach(function (type) {
    Vue.options[type + 's'] = Object.create(null);
  });

  // this is used to identify the "base" constructor to extend all plain-object
  // components with in Weex's multi-instance scenarios.
  Vue.options._base = Vue;

  extend(Vue.options.components, builtInComponents);

  initUse(Vue);
  initMixin$1(Vue);
  initExtend(Vue);
  initAssetRegisters(Vue);
}

initGlobalAPI(Vue);

Object.defineProperty(Vue.prototype, '$isServer', {
  get: isServerRendering
});

Object.defineProperty(Vue.prototype, '$ssrContext', {
  get: function get () {
    /* istanbul ignore next */
    return this.$vnode && this.$vnode.ssrContext
  }
});

// expose FunctionalRenderContext for ssr runtime helper installation
Object.defineProperty(Vue, 'FunctionalRenderContext', {
  value: FunctionalRenderContext
});

Vue.version = '2.5.22';

/*  */

// these are reserved for web because they are directly compiled away
// during template compilation
var isReservedAttr = makeMap('style,class');

// attributes that should be using props for binding
var acceptValue = makeMap('input,textarea,option,select,progress');
var mustUseProp = function (tag, type, attr) {
  return (
    (attr === 'value' && acceptValue(tag)) && type !== 'button' ||
    (attr === 'selected' && tag === 'option') ||
    (attr === 'checked' && tag === 'input') ||
    (attr === 'muted' && tag === 'video')
  )
};

var isEnumeratedAttr = makeMap('contenteditable,draggable,spellcheck');

var isBooleanAttr = makeMap(
  'allowfullscreen,async,autofocus,autoplay,checked,compact,controls,declare,' +
  'default,defaultchecked,defaultmuted,defaultselected,defer,disabled,' +
  'enabled,formnovalidate,hidden,indeterminate,inert,ismap,itemscope,loop,multiple,' +
  'muted,nohref,noresize,noshade,novalidate,nowrap,open,pauseonexit,readonly,' +
  'required,reversed,scoped,seamless,selected,sortable,translate,' +
  'truespeed,typemustmatch,visible'
);

var xlinkNS = 'http://www.w3.org/1999/xlink';

var isXlink = function (name) {
  return name.charAt(5) === ':' && name.slice(0, 5) === 'xlink'
};

var getXlinkProp = function (name) {
  return isXlink(name) ? name.slice(6, name.length) : ''
};

var isFalsyAttrValue = function (val) {
  return val == null || val === false
};

/*  */

function genClassForVnode (vnode) {
  var data = vnode.data;
  var parentNode = vnode;
  var childNode = vnode;
  while (isDef(childNode.componentInstance)) {
    childNode = childNode.componentInstance._vnode;
    if (childNode && childNode.data) {
      data = mergeClassData(childNode.data, data);
    }
  }
  while (isDef(parentNode = parentNode.parent)) {
    if (parentNode && parentNode.data) {
      data = mergeClassData(data, parentNode.data);
    }
  }
  return renderClass(data.staticClass, data.class)
}

function mergeClassData (child, parent) {
  return {
    staticClass: concat(child.staticClass, parent.staticClass),
    class: isDef(child.class)
      ? [child.class, parent.class]
      : parent.class
  }
}

function renderClass (
  staticClass,
  dynamicClass
) {
  if (isDef(staticClass) || isDef(dynamicClass)) {
    return concat(staticClass, stringifyClass(dynamicClass))
  }
  /* istanbul ignore next */
  return ''
}

function concat (a, b) {
  return a ? b ? (a + ' ' + b) : a : (b || '')
}

function stringifyClass (value) {
  if (Array.isArray(value)) {
    return stringifyArray(value)
  }
  if (isObject(value)) {
    return stringifyObject(value)
  }
  if (typeof value === 'string') {
    return value
  }
  /* istanbul ignore next */
  return ''
}

function stringifyArray (value) {
  var res = '';
  var stringified;
  for (var i = 0, l = value.length; i < l; i++) {
    if (isDef(stringified = stringifyClass(value[i])) && stringified !== '') {
      if (res) { res += ' '; }
      res += stringified;
    }
  }
  return res
}

function stringifyObject (value) {
  var res = '';
  for (var key in value) {
    if (value[key]) {
      if (res) { res += ' '; }
      res += key;
    }
  }
  return res
}

/*  */

var namespaceMap = {
  svg: 'http://www.w3.org/2000/svg',
  math: 'http://www.w3.org/1998/Math/MathML'
};

var isHTMLTag = makeMap(
  'html,body,base,head,link,meta,style,title,' +
  'address,article,aside,footer,header,h1,h2,h3,h4,h5,h6,hgroup,nav,section,' +
  'div,dd,dl,dt,figcaption,figure,picture,hr,img,li,main,ol,p,pre,ul,' +
  'a,b,abbr,bdi,bdo,br,cite,code,data,dfn,em,i,kbd,mark,q,rp,rt,rtc,ruby,' +
  's,samp,small,span,strong,sub,sup,time,u,var,wbr,area,audio,map,track,video,' +
  'embed,object,param,source,canvas,script,noscript,del,ins,' +
  'caption,col,colgroup,table,thead,tbody,td,th,tr,' +
  'button,datalist,fieldset,form,input,label,legend,meter,optgroup,option,' +
  'output,progress,select,textarea,' +
  'details,dialog,menu,menuitem,summary,' +
  'content,element,shadow,template,blockquote,iframe,tfoot'
);

// this map is intentionally selective, only covering SVG elements that may
// contain child elements.
var isSVG = makeMap(
  'svg,animate,circle,clippath,cursor,defs,desc,ellipse,filter,font-face,' +
  'foreignObject,g,glyph,image,line,marker,mask,missing-glyph,path,pattern,' +
  'polygon,polyline,rect,switch,symbol,text,textpath,tspan,use,view',
  true
);

var isPreTag = function (tag) { return tag === 'pre'; };

var isReservedTag = function (tag) {
  return isHTMLTag(tag) || isSVG(tag)
};

function getTagNamespace (tag) {
  if (isSVG(tag)) {
    return 'svg'
  }
  // basic support for MathML
  // note it doesn't support other MathML elements being component roots
  if (tag === 'math') {
    return 'math'
  }
}

var unknownElementCache = Object.create(null);
function isUnknownElement (tag) {
  /* istanbul ignore if */
  if (!inBrowser) {
    return true
  }
  if (isReservedTag(tag)) {
    return false
  }
  tag = tag.toLowerCase();
  /* istanbul ignore if */
  if (unknownElementCache[tag] != null) {
    return unknownElementCache[tag]
  }
  var el = document.createElement(tag);
  if (tag.indexOf('-') > -1) {
    // http://stackoverflow.com/a/28210364/1070244
    return (unknownElementCache[tag] = (
      el.constructor === window.HTMLUnknownElement ||
      el.constructor === window.HTMLElement
    ))
  } else {
    return (unknownElementCache[tag] = /HTMLUnknownElement/.test(el.toString()))
  }
}

var isTextInputType = makeMap('text,number,password,search,email,tel,url');

/*  */

/**
 * Query an element selector if it's not an element already.
 */
function query (el) {
  if (typeof el === 'string') {
    var selected = document.querySelector(el);
    if (!selected) {
      process.env.NODE_ENV !== 'production' && warn(
        'Cannot find element: ' + el
      );
      return document.createElement('div')
    }
    return selected
  } else {
    return el
  }
}

/*  */

function createElement$1 (tagName, vnode) {
  var elm = document.createElement(tagName);
  if (tagName !== 'select') {
    return elm
  }
  // false or null will remove the attribute but undefined will not
  if (vnode.data && vnode.data.attrs && vnode.data.attrs.multiple !== undefined) {
    elm.setAttribute('multiple', 'multiple');
  }
  return elm
}

function createElementNS (namespace, tagName) {
  return document.createElementNS(namespaceMap[namespace], tagName)
}

function createTextNode (text) {
  return document.createTextNode(text)
}

function createComment (text) {
  return document.createComment(text)
}

function insertBefore (parentNode, newNode, referenceNode) {
  parentNode.insertBefore(newNode, referenceNode);
}

function removeChild (node, child) {
  node.removeChild(child);
}

function appendChild (node, child) {
  node.appendChild(child);
}

function parentNode (node) {
  return node.parentNode
}

function nextSibling (node) {
  return node.nextSibling
}

function tagName (node) {
  return node.tagName
}

function setTextContent (node, text) {
  node.textContent = text;
}

function setStyleScope (node, scopeId) {
  node.setAttribute(scopeId, '');
}

var nodeOps = /*#__PURE__*/Object.freeze({
  createElement: createElement$1,
  createElementNS: createElementNS,
  createTextNode: createTextNode,
  createComment: createComment,
  insertBefore: insertBefore,
  removeChild: removeChild,
  appendChild: appendChild,
  parentNode: parentNode,
  nextSibling: nextSibling,
  tagName: tagName,
  setTextContent: setTextContent,
  setStyleScope: setStyleScope
});

/*  */

var ref = {
  create: function create (_, vnode) {
    registerRef(vnode);
  },
  update: function update (oldVnode, vnode) {
    if (oldVnode.data.ref !== vnode.data.ref) {
      registerRef(oldVnode, true);
      registerRef(vnode);
    }
  },
  destroy: function destroy (vnode) {
    registerRef(vnode, true);
  }
};

function registerRef (vnode, isRemoval) {
  var key = vnode.data.ref;
  if (!isDef(key)) { return }

  var vm = vnode.context;
  var ref = vnode.componentInstance || vnode.elm;
  var refs = vm.$refs;
  if (isRemoval) {
    if (Array.isArray(refs[key])) {
      remove(refs[key], ref);
    } else if (refs[key] === ref) {
      refs[key] = undefined;
    }
  } else {
    if (vnode.data.refInFor) {
      if (!Array.isArray(refs[key])) {
        refs[key] = [ref];
      } else if (refs[key].indexOf(ref) < 0) {
        // $flow-disable-line
        refs[key].push(ref);
      }
    } else {
      refs[key] = ref;
    }
  }
}

/**
 * Virtual DOM patching algorithm based on Snabbdom by
 * Simon Friis Vindum (@paldepind)
 * Licensed under the MIT License
 * https://github.com/paldepind/snabbdom/blob/master/LICENSE
 *
 * modified by Evan You (@yyx990803)
 *
 * Not type-checking this because this file is perf-critical and the cost
 * of making flow understand it is not worth it.
 */

var emptyNode = new VNode('', {}, []);

var hooks = ['create', 'activate', 'update', 'remove', 'destroy'];

function sameVnode (a, b) {
  return (
    a.key === b.key && (
      (
        a.tag === b.tag &&
        a.isComment === b.isComment &&
        isDef(a.data) === isDef(b.data) &&
        sameInputType(a, b)
      ) || (
        isTrue(a.isAsyncPlaceholder) &&
        a.asyncFactory === b.asyncFactory &&
        isUndef(b.asyncFactory.error)
      )
    )
  )
}

function sameInputType (a, b) {
  if (a.tag !== 'input') { return true }
  var i;
  var typeA = isDef(i = a.data) && isDef(i = i.attrs) && i.type;
  var typeB = isDef(i = b.data) && isDef(i = i.attrs) && i.type;
  return typeA === typeB || isTextInputType(typeA) && isTextInputType(typeB)
}

function createKeyToOldIdx (children, beginIdx, endIdx) {
  var i, key;
  var map = {};
  for (i = beginIdx; i <= endIdx; ++i) {
    key = children[i].key;
    if (isDef(key)) { map[key] = i; }
  }
  return map
}

function createPatchFunction (backend) {
  var i, j;
  var cbs = {};

  var modules = backend.modules;
  var nodeOps = backend.nodeOps;

  for (i = 0; i < hooks.length; ++i) {
    cbs[hooks[i]] = [];
    for (j = 0; j < modules.length; ++j) {
      if (isDef(modules[j][hooks[i]])) {
        cbs[hooks[i]].push(modules[j][hooks[i]]);
      }
    }
  }

  function emptyNodeAt (elm) {
    return new VNode(nodeOps.tagName(elm).toLowerCase(), {}, [], undefined, elm)
  }

  function createRmCb (childElm, listeners) {
    function remove$$1 () {
      if (--remove$$1.listeners === 0) {
        removeNode(childElm);
      }
    }
    remove$$1.listeners = listeners;
    return remove$$1
  }

  function removeNode (el) {
    var parent = nodeOps.parentNode(el);
    // element may have already been removed due to v-html / v-text
    if (isDef(parent)) {
      nodeOps.removeChild(parent, el);
    }
  }

  function isUnknownElement$$1 (vnode, inVPre) {
    return (
      !inVPre &&
      !vnode.ns &&
      !(
        config.ignoredElements.length &&
        config.ignoredElements.some(function (ignore) {
          return isRegExp(ignore)
            ? ignore.test(vnode.tag)
            : ignore === vnode.tag
        })
      ) &&
      config.isUnknownElement(vnode.tag)
    )
  }

  var creatingElmInVPre = 0;

  function createElm (
    vnode,
    insertedVnodeQueue,
    parentElm,
    refElm,
    nested,
    ownerArray,
    index
  ) {
    if (isDef(vnode.elm) && isDef(ownerArray)) {
      // This vnode was used in a previous render!
      // now it's used as a new node, overwriting its elm would cause
      // potential patch errors down the road when it's used as an insertion
      // reference node. Instead, we clone the node on-demand before creating
      // associated DOM element for it.
      vnode = ownerArray[index] = cloneVNode(vnode);
    }

    vnode.isRootInsert = !nested; // for transition enter check
    if (createComponent(vnode, insertedVnodeQueue, parentElm, refElm)) {
      return
    }

    var data = vnode.data;
    var children = vnode.children;
    var tag = vnode.tag;
    if (isDef(tag)) {
      if (process.env.NODE_ENV !== 'production') {
        if (data && data.pre) {
          creatingElmInVPre++;
        }
        if (isUnknownElement$$1(vnode, creatingElmInVPre)) {
          warn(
            'Unknown custom element: <' + tag + '> - did you ' +
            'register the component correctly? For recursive components, ' +
            'make sure to provide the "name" option.',
            vnode.context
          );
        }
      }

      vnode.elm = vnode.ns
        ? nodeOps.createElementNS(vnode.ns, tag)
        : nodeOps.createElement(tag, vnode);
      setScope(vnode);

      /* istanbul ignore if */
      {
        createChildren(vnode, children, insertedVnodeQueue);
        if (isDef(data)) {
          invokeCreateHooks(vnode, insertedVnodeQueue);
        }
        insert(parentElm, vnode.elm, refElm);
      }

      if (process.env.NODE_ENV !== 'production' && data && data.pre) {
        creatingElmInVPre--;
      }
    } else if (isTrue(vnode.isComment)) {
      vnode.elm = nodeOps.createComment(vnode.text);
      insert(parentElm, vnode.elm, refElm);
    } else {
      vnode.elm = nodeOps.createTextNode(vnode.text);
      insert(parentElm, vnode.elm, refElm);
    }
  }

  function createComponent (vnode, insertedVnodeQueue, parentElm, refElm) {
    var i = vnode.data;
    if (isDef(i)) {
      var isReactivated = isDef(vnode.componentInstance) && i.keepAlive;
      if (isDef(i = i.hook) && isDef(i = i.init)) {
        i(vnode, false /* hydrating */);
      }
      // after calling the init hook, if the vnode is a child component
      // it should've created a child instance and mounted it. the child
      // component also has set the placeholder vnode's elm.
      // in that case we can just return the element and be done.
      if (isDef(vnode.componentInstance)) {
        initComponent(vnode, insertedVnodeQueue);
        insert(parentElm, vnode.elm, refElm);
        if (isTrue(isReactivated)) {
          reactivateComponent(vnode, insertedVnodeQueue, parentElm, refElm);
        }
        return true
      }
    }
  }

  function initComponent (vnode, insertedVnodeQueue) {
    if (isDef(vnode.data.pendingInsert)) {
      insertedVnodeQueue.push.apply(insertedVnodeQueue, vnode.data.pendingInsert);
      vnode.data.pendingInsert = null;
    }
    vnode.elm = vnode.componentInstance.$el;
    if (isPatchable(vnode)) {
      invokeCreateHooks(vnode, insertedVnodeQueue);
      setScope(vnode);
    } else {
      // empty component root.
      // skip all element-related modules except for ref (#3455)
      registerRef(vnode);
      // make sure to invoke the insert hook
      insertedVnodeQueue.push(vnode);
    }
  }

  function reactivateComponent (vnode, insertedVnodeQueue, parentElm, refElm) {
    var i;
    // hack for #4339: a reactivated component with inner transition
    // does not trigger because the inner node's created hooks are not called
    // again. It's not ideal to involve module-specific logic in here but
    // there doesn't seem to be a better way to do it.
    var innerNode = vnode;
    while (innerNode.componentInstance) {
      innerNode = innerNode.componentInstance._vnode;
      if (isDef(i = innerNode.data) && isDef(i = i.transition)) {
        for (i = 0; i < cbs.activate.length; ++i) {
          cbs.activate[i](emptyNode, innerNode);
        }
        insertedVnodeQueue.push(innerNode);
        break
      }
    }
    // unlike a newly created component,
    // a reactivated keep-alive component doesn't insert itself
    insert(parentElm, vnode.elm, refElm);
  }

  function insert (parent, elm, ref$$1) {
    if (isDef(parent)) {
      if (isDef(ref$$1)) {
        if (nodeOps.parentNode(ref$$1) === parent) {
          nodeOps.insertBefore(parent, elm, ref$$1);
        }
      } else {
        nodeOps.appendChild(parent, elm);
      }
    }
  }

  function createChildren (vnode, children, insertedVnodeQueue) {
    if (Array.isArray(children)) {
      if (process.env.NODE_ENV !== 'production') {
        checkDuplicateKeys(children);
      }
      for (var i = 0; i < children.length; ++i) {
        createElm(children[i], insertedVnodeQueue, vnode.elm, null, true, children, i);
      }
    } else if (isPrimitive(vnode.text)) {
      nodeOps.appendChild(vnode.elm, nodeOps.createTextNode(String(vnode.text)));
    }
  }

  function isPatchable (vnode) {
    while (vnode.componentInstance) {
      vnode = vnode.componentInstance._vnode;
    }
    return isDef(vnode.tag)
  }

  function invokeCreateHooks (vnode, insertedVnodeQueue) {
    for (var i$1 = 0; i$1 < cbs.create.length; ++i$1) {
      cbs.create[i$1](emptyNode, vnode);
    }
    i = vnode.data.hook; // Reuse variable
    if (isDef(i)) {
      if (isDef(i.create)) { i.create(emptyNode, vnode); }
      if (isDef(i.insert)) { insertedVnodeQueue.push(vnode); }
    }
  }

  // set scope id attribute for scoped CSS.
  // this is implemented as a special case to avoid the overhead
  // of going through the normal attribute patching process.
  function setScope (vnode) {
    var i;
    if (isDef(i = vnode.fnScopeId)) {
      nodeOps.setStyleScope(vnode.elm, i);
    } else {
      var ancestor = vnode;
      while (ancestor) {
        if (isDef(i = ancestor.context) && isDef(i = i.$options._scopeId)) {
          nodeOps.setStyleScope(vnode.elm, i);
        }
        ancestor = ancestor.parent;
      }
    }
    // for slot content they should also get the scopeId from the host instance.
    if (isDef(i = activeInstance) &&
      i !== vnode.context &&
      i !== vnode.fnContext &&
      isDef(i = i.$options._scopeId)
    ) {
      nodeOps.setStyleScope(vnode.elm, i);
    }
  }

  function addVnodes (parentElm, refElm, vnodes, startIdx, endIdx, insertedVnodeQueue) {
    for (; startIdx <= endIdx; ++startIdx) {
      createElm(vnodes[startIdx], insertedVnodeQueue, parentElm, refElm, false, vnodes, startIdx);
    }
  }

  function invokeDestroyHook (vnode) {
    var i, j;
    var data = vnode.data;
    if (isDef(data)) {
      if (isDef(i = data.hook) && isDef(i = i.destroy)) { i(vnode); }
      for (i = 0; i < cbs.destroy.length; ++i) { cbs.destroy[i](vnode); }
    }
    if (isDef(i = vnode.children)) {
      for (j = 0; j < vnode.children.length; ++j) {
        invokeDestroyHook(vnode.children[j]);
      }
    }
  }

  function removeVnodes (parentElm, vnodes, startIdx, endIdx) {
    for (; startIdx <= endIdx; ++startIdx) {
      var ch = vnodes[startIdx];
      if (isDef(ch)) {
        if (isDef(ch.tag)) {
          removeAndInvokeRemoveHook(ch);
          invokeDestroyHook(ch);
        } else { // Text node
          removeNode(ch.elm);
        }
      }
    }
  }

  function removeAndInvokeRemoveHook (vnode, rm) {
    if (isDef(rm) || isDef(vnode.data)) {
      var i;
      var listeners = cbs.remove.length + 1;
      if (isDef(rm)) {
        // we have a recursively passed down rm callback
        // increase the listeners count
        rm.listeners += listeners;
      } else {
        // directly removing
        rm = createRmCb(vnode.elm, listeners);
      }
      // recursively invoke hooks on child component root node
      if (isDef(i = vnode.componentInstance) && isDef(i = i._vnode) && isDef(i.data)) {
        removeAndInvokeRemoveHook(i, rm);
      }
      for (i = 0; i < cbs.remove.length; ++i) {
        cbs.remove[i](vnode, rm);
      }
      if (isDef(i = vnode.data.hook) && isDef(i = i.remove)) {
        i(vnode, rm);
      } else {
        rm();
      }
    } else {
      removeNode(vnode.elm);
    }
  }

  function updateChildren (parentElm, oldCh, newCh, insertedVnodeQueue, removeOnly) {
    var oldStartIdx = 0;
    var newStartIdx = 0;
    var oldEndIdx = oldCh.length - 1;
    var oldStartVnode = oldCh[0];
    var oldEndVnode = oldCh[oldEndIdx];
    var newEndIdx = newCh.length - 1;
    var newStartVnode = newCh[0];
    var newEndVnode = newCh[newEndIdx];
    var oldKeyToIdx, idxInOld, vnodeToMove, refElm;

    // removeOnly is a special flag used only by <transition-group>
    // to ensure removed elements stay in correct relative positions
    // during leaving transitions
    var canMove = !removeOnly;

    if (process.env.NODE_ENV !== 'production') {
      checkDuplicateKeys(newCh);
    }

    while (oldStartIdx <= oldEndIdx && newStartIdx <= newEndIdx) {
      if (isUndef(oldStartVnode)) {
        oldStartVnode = oldCh[++oldStartIdx]; // Vnode has been moved left
      } else if (isUndef(oldEndVnode)) {
        oldEndVnode = oldCh[--oldEndIdx];
      } else if (sameVnode(oldStartVnode, newStartVnode)) {
        patchVnode(oldStartVnode, newStartVnode, insertedVnodeQueue, newCh, newStartIdx);
        oldStartVnode = oldCh[++oldStartIdx];
        newStartVnode = newCh[++newStartIdx];
      } else if (sameVnode(oldEndVnode, newEndVnode)) {
        patchVnode(oldEndVnode, newEndVnode, insertedVnodeQueue, newCh, newEndIdx);
        oldEndVnode = oldCh[--oldEndIdx];
        newEndVnode = newCh[--newEndIdx];
      } else if (sameVnode(oldStartVnode, newEndVnode)) { // Vnode moved right
        patchVnode(oldStartVnode, newEndVnode, insertedVnodeQueue, newCh, newEndIdx);
        canMove && nodeOps.insertBefore(parentElm, oldStartVnode.elm, nodeOps.nextSibling(oldEndVnode.elm));
        oldStartVnode = oldCh[++oldStartIdx];
        newEndVnode = newCh[--newEndIdx];
      } else if (sameVnode(oldEndVnode, newStartVnode)) { // Vnode moved left
        patchVnode(oldEndVnode, newStartVnode, insertedVnodeQueue, newCh, newStartIdx);
        canMove && nodeOps.insertBefore(parentElm, oldEndVnode.elm, oldStartVnode.elm);
        oldEndVnode = oldCh[--oldEndIdx];
        newStartVnode = newCh[++newStartIdx];
      } else {
        if (isUndef(oldKeyToIdx)) { oldKeyToIdx = createKeyToOldIdx(oldCh, oldStartIdx, oldEndIdx); }
        idxInOld = isDef(newStartVnode.key)
          ? oldKeyToIdx[newStartVnode.key]
          : findIdxInOld(newStartVnode, oldCh, oldStartIdx, oldEndIdx);
        if (isUndef(idxInOld)) { // New element
          createElm(newStartVnode, insertedVnodeQueue, parentElm, oldStartVnode.elm, false, newCh, newStartIdx);
        } else {
          vnodeToMove = oldCh[idxInOld];
          if (sameVnode(vnodeToMove, newStartVnode)) {
            patchVnode(vnodeToMove, newStartVnode, insertedVnodeQueue, newCh, newStartIdx);
            oldCh[idxInOld] = undefined;
            canMove && nodeOps.insertBefore(parentElm, vnodeToMove.elm, oldStartVnode.elm);
          } else {
            // same key but different element. treat as new element
            createElm(newStartVnode, insertedVnodeQueue, parentElm, oldStartVnode.elm, false, newCh, newStartIdx);
          }
        }
        newStartVnode = newCh[++newStartIdx];
      }
    }
    if (oldStartIdx > oldEndIdx) {
      refElm = isUndef(newCh[newEndIdx + 1]) ? null : newCh[newEndIdx + 1].elm;
      addVnodes(parentElm, refElm, newCh, newStartIdx, newEndIdx, insertedVnodeQueue);
    } else if (newStartIdx > newEndIdx) {
      removeVnodes(parentElm, oldCh, oldStartIdx, oldEndIdx);
    }
  }

  function checkDuplicateKeys (children) {
    var seenKeys = {};
    for (var i = 0; i < children.length; i++) {
      var vnode = children[i];
      var key = vnode.key;
      if (isDef(key)) {
        if (seenKeys[key]) {
          warn(
            ("Duplicate keys detected: '" + key + "'. This may cause an update error."),
            vnode.context
          );
        } else {
          seenKeys[key] = true;
        }
      }
    }
  }

  function findIdxInOld (node, oldCh, start, end) {
    for (var i = start; i < end; i++) {
      var c = oldCh[i];
      if (isDef(c) && sameVnode(node, c)) { return i }
    }
  }

  function patchVnode (
    oldVnode,
    vnode,
    insertedVnodeQueue,
    ownerArray,
    index,
    removeOnly
  ) {
    if (oldVnode === vnode) {
      return
    }

    if (isDef(vnode.elm) && isDef(ownerArray)) {
      // clone reused vnode
      vnode = ownerArray[index] = cloneVNode(vnode);
    }

    var elm = vnode.elm = oldVnode.elm;

    if (isTrue(oldVnode.isAsyncPlaceholder)) {
      if (isDef(vnode.asyncFactory.resolved)) {
        hydrate(oldVnode.elm, vnode, insertedVnodeQueue);
      } else {
        vnode.isAsyncPlaceholder = true;
      }
      return
    }

    // reuse element for static trees.
    // note we only do this if the vnode is cloned -
    // if the new node is not cloned it means the render functions have been
    // reset by the hot-reload-api and we need to do a proper re-render.
    if (isTrue(vnode.isStatic) &&
      isTrue(oldVnode.isStatic) &&
      vnode.key === oldVnode.key &&
      (isTrue(vnode.isCloned) || isTrue(vnode.isOnce))
    ) {
      vnode.componentInstance = oldVnode.componentInstance;
      return
    }

    var i;
    var data = vnode.data;
    if (isDef(data) && isDef(i = data.hook) && isDef(i = i.prepatch)) {
      i(oldVnode, vnode);
    }

    var oldCh = oldVnode.children;
    var ch = vnode.children;
    if (isDef(data) && isPatchable(vnode)) {
      for (i = 0; i < cbs.update.length; ++i) { cbs.update[i](oldVnode, vnode); }
      if (isDef(i = data.hook) && isDef(i = i.update)) { i(oldVnode, vnode); }
    }
    if (isUndef(vnode.text)) {
      if (isDef(oldCh) && isDef(ch)) {
        if (oldCh !== ch) { updateChildren(elm, oldCh, ch, insertedVnodeQueue, removeOnly); }
      } else if (isDef(ch)) {
        if (process.env.NODE_ENV !== 'production') {
          checkDuplicateKeys(ch);
        }
        if (isDef(oldVnode.text)) { nodeOps.setTextContent(elm, ''); }
        addVnodes(elm, null, ch, 0, ch.length - 1, insertedVnodeQueue);
      } else if (isDef(oldCh)) {
        removeVnodes(elm, oldCh, 0, oldCh.length - 1);
      } else if (isDef(oldVnode.text)) {
        nodeOps.setTextContent(elm, '');
      }
    } else if (oldVnode.text !== vnode.text) {
      nodeOps.setTextContent(elm, vnode.text);
    }
    if (isDef(data)) {
      if (isDef(i = data.hook) && isDef(i = i.postpatch)) { i(oldVnode, vnode); }
    }
  }

  function invokeInsertHook (vnode, queue, initial) {
    // delay insert hooks for component root nodes, invoke them after the
    // element is really inserted
    if (isTrue(initial) && isDef(vnode.parent)) {
      vnode.parent.data.pendingInsert = queue;
    } else {
      for (var i = 0; i < queue.length; ++i) {
        queue[i].data.hook.insert(queue[i]);
      }
    }
  }

  var hydrationBailed = false;
  // list of modules that can skip create hook during hydration because they
  // are already rendered on the client or has no need for initialization
  // Note: style is excluded because it relies on initial clone for future
  // deep updates (#7063).
  var isRenderedModule = makeMap('attrs,class,staticClass,staticStyle,key');

  // Note: this is a browser-only function so we can assume elms are DOM nodes.
  function hydrate (elm, vnode, insertedVnodeQueue, inVPre) {
    var i;
    var tag = vnode.tag;
    var data = vnode.data;
    var children = vnode.children;
    inVPre = inVPre || (data && data.pre);
    vnode.elm = elm;

    if (isTrue(vnode.isComment) && isDef(vnode.asyncFactory)) {
      vnode.isAsyncPlaceholder = true;
      return true
    }
    // assert node match
    if (process.env.NODE_ENV !== 'production') {
      if (!assertNodeMatch(elm, vnode, inVPre)) {
        return false
      }
    }
    if (isDef(data)) {
      if (isDef(i = data.hook) && isDef(i = i.init)) { i(vnode, true /* hydrating */); }
      if (isDef(i = vnode.componentInstance)) {
        // child component. it should have hydrated its own tree.
        initComponent(vnode, insertedVnodeQueue);
        return true
      }
    }
    if (isDef(tag)) {
      if (isDef(children)) {
        // empty element, allow client to pick up and populate children
        if (!elm.hasChildNodes()) {
          createChildren(vnode, children, insertedVnodeQueue);
        } else {
          // v-html and domProps: innerHTML
          if (isDef(i = data) && isDef(i = i.domProps) && isDef(i = i.innerHTML)) {
            if (i !== elm.innerHTML) {
              /* istanbul ignore if */
              if (process.env.NODE_ENV !== 'production' &&
                typeof console !== 'undefined' &&
                !hydrationBailed
              ) {
                hydrationBailed = true;
                console.warn('Parent: ', elm);
                console.warn('server innerHTML: ', i);
                console.warn('client innerHTML: ', elm.innerHTML);
              }
              return false
            }
          } else {
            // iterate and compare children lists
            var childrenMatch = true;
            var childNode = elm.firstChild;
            for (var i$1 = 0; i$1 < children.length; i$1++) {
              if (!childNode || !hydrate(childNode, children[i$1], insertedVnodeQueue, inVPre)) {
                childrenMatch = false;
                break
              }
              childNode = childNode.nextSibling;
            }
            // if childNode is not null, it means the actual childNodes list is
            // longer than the virtual children list.
            if (!childrenMatch || childNode) {
              /* istanbul ignore if */
              if (process.env.NODE_ENV !== 'production' &&
                typeof console !== 'undefined' &&
                !hydrationBailed
              ) {
                hydrationBailed = true;
                console.warn('Parent: ', elm);
                console.warn('Mismatching childNodes vs. VNodes: ', elm.childNodes, children);
              }
              return false
            }
          }
        }
      }
      if (isDef(data)) {
        var fullInvoke = false;
        for (var key in data) {
          if (!isRenderedModule(key)) {
            fullInvoke = true;
            invokeCreateHooks(vnode, insertedVnodeQueue);
            break
          }
        }
        if (!fullInvoke && data['class']) {
          // ensure collecting deps for deep class bindings for future updates
          traverse(data['class']);
        }
      }
    } else if (elm.data !== vnode.text) {
      elm.data = vnode.text;
    }
    return true
  }

  function assertNodeMatch (node, vnode, inVPre) {
    if (isDef(vnode.tag)) {
      return vnode.tag.indexOf('vue-component') === 0 || (
        !isUnknownElement$$1(vnode, inVPre) &&
        vnode.tag.toLowerCase() === (node.tagName && node.tagName.toLowerCase())
      )
    } else {
      return node.nodeType === (vnode.isComment ? 8 : 3)
    }
  }

  return function patch (oldVnode, vnode, hydrating, removeOnly) {
    if (isUndef(vnode)) {
      if (isDef(oldVnode)) { invokeDestroyHook(oldVnode); }
      return
    }

    var isInitialPatch = false;
    var insertedVnodeQueue = [];

    if (isUndef(oldVnode)) {
      // empty mount (likely as component), create new root element
      isInitialPatch = true;
      createElm(vnode, insertedVnodeQueue);
    } else {
      var isRealElement = isDef(oldVnode.nodeType);
      if (!isRealElement && sameVnode(oldVnode, vnode)) {
        // patch existing root node
        patchVnode(oldVnode, vnode, insertedVnodeQueue, null, null, removeOnly);
      } else {
        if (isRealElement) {
          // mounting to a real element
          // check if this is server-rendered content and if we can perform
          // a successful hydration.
          if (oldVnode.nodeType === 1 && oldVnode.hasAttribute(SSR_ATTR)) {
            oldVnode.removeAttribute(SSR_ATTR);
            hydrating = true;
          }
          if (isTrue(hydrating)) {
            if (hydrate(oldVnode, vnode, insertedVnodeQueue)) {
              invokeInsertHook(vnode, insertedVnodeQueue, true);
              return oldVnode
            } else if (process.env.NODE_ENV !== 'production') {
              warn(
                'The client-side rendered virtual DOM tree is not matching ' +
                'server-rendered content. This is likely caused by incorrect ' +
                'HTML markup, for example nesting block-level elements inside ' +
                '<p>, or missing <tbody>. Bailing hydration and performing ' +
                'full client-side render.'
              );
            }
          }
          // either not server-rendered, or hydration failed.
          // create an empty node and replace it
          oldVnode = emptyNodeAt(oldVnode);
        }

        // replacing existing element
        var oldElm = oldVnode.elm;
        var parentElm = nodeOps.parentNode(oldElm);

        // create new node
        createElm(
          vnode,
          insertedVnodeQueue,
          // extremely rare edge case: do not insert if old element is in a
          // leaving transition. Only happens when combining transition +
          // keep-alive + HOCs. (#4590)
          oldElm._leaveCb ? null : parentElm,
          nodeOps.nextSibling(oldElm)
        );

        // update parent placeholder node element, recursively
        if (isDef(vnode.parent)) {
          var ancestor = vnode.parent;
          var patchable = isPatchable(vnode);
          while (ancestor) {
            for (var i = 0; i < cbs.destroy.length; ++i) {
              cbs.destroy[i](ancestor);
            }
            ancestor.elm = vnode.elm;
            if (patchable) {
              for (var i$1 = 0; i$1 < cbs.create.length; ++i$1) {
                cbs.create[i$1](emptyNode, ancestor);
              }
              // #6513
              // invoke insert hooks that may have been merged by create hooks.
              // e.g. for directives that uses the "inserted" hook.
              var insert = ancestor.data.hook.insert;
              if (insert.merged) {
                // start at index 1 to avoid re-invoking component mounted hook
                for (var i$2 = 1; i$2 < insert.fns.length; i$2++) {
                  insert.fns[i$2]();
                }
              }
            } else {
              registerRef(ancestor);
            }
            ancestor = ancestor.parent;
          }
        }

        // destroy old node
        if (isDef(parentElm)) {
          removeVnodes(parentElm, [oldVnode], 0, 0);
        } else if (isDef(oldVnode.tag)) {
          invokeDestroyHook(oldVnode);
        }
      }
    }

    invokeInsertHook(vnode, insertedVnodeQueue, isInitialPatch);
    return vnode.elm
  }
}

/*  */

var directives = {
  create: updateDirectives,
  update: updateDirectives,
  destroy: function unbindDirectives (vnode) {
    updateDirectives(vnode, emptyNode);
  }
};

function updateDirectives (oldVnode, vnode) {
  if (oldVnode.data.directives || vnode.data.directives) {
    _update(oldVnode, vnode);
  }
}

function _update (oldVnode, vnode) {
  var isCreate = oldVnode === emptyNode;
  var isDestroy = vnode === emptyNode;
  var oldDirs = normalizeDirectives$1(oldVnode.data.directives, oldVnode.context);
  var newDirs = normalizeDirectives$1(vnode.data.directives, vnode.context);

  var dirsWithInsert = [];
  var dirsWithPostpatch = [];

  var key, oldDir, dir;
  for (key in newDirs) {
    oldDir = oldDirs[key];
    dir = newDirs[key];
    if (!oldDir) {
      // new directive, bind
      callHook$1(dir, 'bind', vnode, oldVnode);
      if (dir.def && dir.def.inserted) {
        dirsWithInsert.push(dir);
      }
    } else {
      // existing directive, update
      dir.oldValue = oldDir.value;
      callHook$1(dir, 'update', vnode, oldVnode);
      if (dir.def && dir.def.componentUpdated) {
        dirsWithPostpatch.push(dir);
      }
    }
  }

  if (dirsWithInsert.length) {
    var callInsert = function () {
      for (var i = 0; i < dirsWithInsert.length; i++) {
        callHook$1(dirsWithInsert[i], 'inserted', vnode, oldVnode);
      }
    };
    if (isCreate) {
      mergeVNodeHook(vnode, 'insert', callInsert);
    } else {
      callInsert();
    }
  }

  if (dirsWithPostpatch.length) {
    mergeVNodeHook(vnode, 'postpatch', function () {
      for (var i = 0; i < dirsWithPostpatch.length; i++) {
        callHook$1(dirsWithPostpatch[i], 'componentUpdated', vnode, oldVnode);
      }
    });
  }

  if (!isCreate) {
    for (key in oldDirs) {
      if (!newDirs[key]) {
        // no longer present, unbind
        callHook$1(oldDirs[key], 'unbind', oldVnode, oldVnode, isDestroy);
      }
    }
  }
}

var emptyModifiers = Object.create(null);

function normalizeDirectives$1 (
  dirs,
  vm
) {
  var res = Object.create(null);
  if (!dirs) {
    // $flow-disable-line
    return res
  }
  var i, dir;
  for (i = 0; i < dirs.length; i++) {
    dir = dirs[i];
    if (!dir.modifiers) {
      // $flow-disable-line
      dir.modifiers = emptyModifiers;
    }
    res[getRawDirName(dir)] = dir;
    dir.def = resolveAsset(vm.$options, 'directives', dir.name, true);
  }
  // $flow-disable-line
  return res
}

function getRawDirName (dir) {
  return dir.rawName || ((dir.name) + "." + (Object.keys(dir.modifiers || {}).join('.')))
}

function callHook$1 (dir, hook, vnode, oldVnode, isDestroy) {
  var fn = dir.def && dir.def[hook];
  if (fn) {
    try {
      fn(vnode.elm, dir, vnode, oldVnode, isDestroy);
    } catch (e) {
      handleError(e, vnode.context, ("directive " + (dir.name) + " " + hook + " hook"));
    }
  }
}

var baseModules = [
  ref,
  directives
];

/*  */

function updateAttrs (oldVnode, vnode) {
  var opts = vnode.componentOptions;
  if (isDef(opts) && opts.Ctor.options.inheritAttrs === false) {
    return
  }
  if (isUndef(oldVnode.data.attrs) && isUndef(vnode.data.attrs)) {
    return
  }
  var key, cur, old;
  var elm = vnode.elm;
  var oldAttrs = oldVnode.data.attrs || {};
  var attrs = vnode.data.attrs || {};
  // clone observed objects, as the user probably wants to mutate it
  if (isDef(attrs.__ob__)) {
    attrs = vnode.data.attrs = extend({}, attrs);
  }

  for (key in attrs) {
    cur = attrs[key];
    old = oldAttrs[key];
    if (old !== cur) {
      setAttr(elm, key, cur);
    }
  }
  // #4391: in IE9, setting type can reset value for input[type=radio]
  // #6666: IE/Edge forces progress value down to 1 before setting a max
  /* istanbul ignore if */
  if ((isIE || isEdge) && attrs.value !== oldAttrs.value) {
    setAttr(elm, 'value', attrs.value);
  }
  for (key in oldAttrs) {
    if (isUndef(attrs[key])) {
      if (isXlink(key)) {
        elm.removeAttributeNS(xlinkNS, getXlinkProp(key));
      } else if (!isEnumeratedAttr(key)) {
        elm.removeAttribute(key);
      }
    }
  }
}

function setAttr (el, key, value) {
  if (el.tagName.indexOf('-') > -1) {
    baseSetAttr(el, key, value);
  } else if (isBooleanAttr(key)) {
    // set attribute for blank value
    // e.g. <option disabled>Select one</option>
    if (isFalsyAttrValue(value)) {
      el.removeAttribute(key);
    } else {
      // technically allowfullscreen is a boolean attribute for <iframe>,
      // but Flash expects a value of "true" when used on <embed> tag
      value = key === 'allowfullscreen' && el.tagName === 'EMBED'
        ? 'true'
        : key;
      el.setAttribute(key, value);
    }
  } else if (isEnumeratedAttr(key)) {
    el.setAttribute(key, isFalsyAttrValue(value) || value === 'false' ? 'false' : 'true');
  } else if (isXlink(key)) {
    if (isFalsyAttrValue(value)) {
      el.removeAttributeNS(xlinkNS, getXlinkProp(key));
    } else {
      el.setAttributeNS(xlinkNS, key, value);
    }
  } else {
    baseSetAttr(el, key, value);
  }
}

function baseSetAttr (el, key, value) {
  if (isFalsyAttrValue(value)) {
    el.removeAttribute(key);
  } else {
    // #7138: IE10 & 11 fires input event when setting placeholder on
    // <textarea>... block the first input event and remove the blocker
    // immediately.
    /* istanbul ignore if */
    if (
      isIE && !isIE9 &&
      (el.tagName === 'TEXTAREA' || el.tagName === 'INPUT') &&
      key === 'placeholder' && !el.__ieph
    ) {
      var blocker = function (e) {
        e.stopImmediatePropagation();
        el.removeEventListener('input', blocker);
      };
      el.addEventListener('input', blocker);
      // $flow-disable-line
      el.__ieph = true; /* IE placeholder patched */
    }
    el.setAttribute(key, value);
  }
}

var attrs = {
  create: updateAttrs,
  update: updateAttrs
};

/*  */

function updateClass (oldVnode, vnode) {
  var el = vnode.elm;
  var data = vnode.data;
  var oldData = oldVnode.data;
  if (
    isUndef(data.staticClass) &&
    isUndef(data.class) && (
      isUndef(oldData) || (
        isUndef(oldData.staticClass) &&
        isUndef(oldData.class)
      )
    )
  ) {
    return
  }

  var cls = genClassForVnode(vnode);

  // handle transition classes
  var transitionClass = el._transitionClasses;
  if (isDef(transitionClass)) {
    cls = concat(cls, stringifyClass(transitionClass));
  }

  // set the class
  if (cls !== el._prevClass) {
    el.setAttribute('class', cls);
    el._prevClass = cls;
  }
}

var klass = {
  create: updateClass,
  update: updateClass
};

/*  */

var validDivisionCharRE = /[\w).+\-_$\]]/;

function parseFilters (exp) {
  var inSingle = false;
  var inDouble = false;
  var inTemplateString = false;
  var inRegex = false;
  var curly = 0;
  var square = 0;
  var paren = 0;
  var lastFilterIndex = 0;
  var c, prev, i, expression, filters;

  for (i = 0; i < exp.length; i++) {
    prev = c;
    c = exp.charCodeAt(i);
    if (inSingle) {
      if (c === 0x27 && prev !== 0x5C) { inSingle = false; }
    } else if (inDouble) {
      if (c === 0x22 && prev !== 0x5C) { inDouble = false; }
    } else if (inTemplateString) {
      if (c === 0x60 && prev !== 0x5C) { inTemplateString = false; }
    } else if (inRegex) {
      if (c === 0x2f && prev !== 0x5C) { inRegex = false; }
    } else if (
      c === 0x7C && // pipe
      exp.charCodeAt(i + 1) !== 0x7C &&
      exp.charCodeAt(i - 1) !== 0x7C &&
      !curly && !square && !paren
    ) {
      if (expression === undefined) {
        // first filter, end of expression
        lastFilterIndex = i + 1;
        expression = exp.slice(0, i).trim();
      } else {
        pushFilter();
      }
    } else {
      switch (c) {
        case 0x22: inDouble = true; break         // "
        case 0x27: inSingle = true; break         // '
        case 0x60: inTemplateString = true; break // `
        case 0x28: paren++; break                 // (
        case 0x29: paren--; break                 // )
        case 0x5B: square++; break                // [
        case 0x5D: square--; break                // ]
        case 0x7B: curly++; break                 // {
        case 0x7D: curly--; break                 // }
      }
      if (c === 0x2f) { // /
        var j = i - 1;
        var p = (void 0);
        // find first non-whitespace prev char
        for (; j >= 0; j--) {
          p = exp.charAt(j);
          if (p !== ' ') { break }
        }
        if (!p || !validDivisionCharRE.test(p)) {
          inRegex = true;
        }
      }
    }
  }

  if (expression === undefined) {
    expression = exp.slice(0, i).trim();
  } else if (lastFilterIndex !== 0) {
    pushFilter();
  }

  function pushFilter () {
    (filters || (filters = [])).push(exp.slice(lastFilterIndex, i).trim());
    lastFilterIndex = i + 1;
  }

  if (filters) {
    for (i = 0; i < filters.length; i++) {
      expression = wrapFilter(expression, filters[i]);
    }
  }

  return expression
}

function wrapFilter (exp, filter) {
  var i = filter.indexOf('(');
  if (i < 0) {
    // _f: resolveFilter
    return ("_f(\"" + filter + "\")(" + exp + ")")
  } else {
    var name = filter.slice(0, i);
    var args = filter.slice(i + 1);
    return ("_f(\"" + name + "\")(" + exp + (args !== ')' ? ',' + args : args))
  }
}

/*  */

function baseWarn (msg) {
  console.error(("[Vue compiler]: " + msg));
}

function pluckModuleFunction (
  modules,
  key
) {
  return modules
    ? modules.map(function (m) { return m[key]; }).filter(function (_) { return _; })
    : []
}

function addProp (el, name, value) {
  (el.props || (el.props = [])).push({ name: name, value: value });
  el.plain = false;
}

function addAttr (el, name, value) {
  (el.attrs || (el.attrs = [])).push({ name: name, value: value });
  el.plain = false;
}

// add a raw attr (use this in preTransforms)
function addRawAttr (el, name, value) {
  el.attrsMap[name] = value;
  el.attrsList.push({ name: name, value: value });
}

function addDirective (
  el,
  name,
  rawName,
  value,
  arg,
  modifiers
) {
  (el.directives || (el.directives = [])).push({ name: name, rawName: rawName, value: value, arg: arg, modifiers: modifiers });
  el.plain = false;
}

function addHandler (
  el,
  name,
  value,
  modifiers,
  important,
  warn
) {
  modifiers = modifiers || emptyObject;
  // warn prevent and passive modifier
  /* istanbul ignore if */
  if (
    process.env.NODE_ENV !== 'production' && warn &&
    modifiers.prevent && modifiers.passive
  ) {
    warn(
      'passive and prevent can\'t be used together. ' +
      'Passive handler can\'t prevent default event.'
    );
  }

  // normalize click.right and click.middle since they don't actually fire
  // this is technically browser-specific, but at least for now browsers are
  // the only target envs that have right/middle clicks.
  if (name === 'click') {
    if (modifiers.right) {
      name = 'contextmenu';
      delete modifiers.right;
    } else if (modifiers.middle) {
      name = 'mouseup';
    }
  }

  // check capture modifier
  if (modifiers.capture) {
    delete modifiers.capture;
    name = '!' + name; // mark the event as captured
  }
  if (modifiers.once) {
    delete modifiers.once;
    name = '~' + name; // mark the event as once
  }
  /* istanbul ignore if */
  if (modifiers.passive) {
    delete modifiers.passive;
    name = '&' + name; // mark the event as passive
  }

  var events;
  if (modifiers.native) {
    delete modifiers.native;
    events = el.nativeEvents || (el.nativeEvents = {});
  } else {
    events = el.events || (el.events = {});
  }

  var newHandler = {
    value: value.trim()
  };
  if (modifiers !== emptyObject) {
    newHandler.modifiers = modifiers;
  }

  var handlers = events[name];
  /* istanbul ignore if */
  if (Array.isArray(handlers)) {
    important ? handlers.unshift(newHandler) : handlers.push(newHandler);
  } else if (handlers) {
    events[name] = important ? [newHandler, handlers] : [handlers, newHandler];
  } else {
    events[name] = newHandler;
  }

  el.plain = false;
}

function getBindingAttr (
  el,
  name,
  getStatic
) {
  var dynamicValue =
    getAndRemoveAttr(el, ':' + name) ||
    getAndRemoveAttr(el, 'v-bind:' + name);
  if (dynamicValue != null) {
    return parseFilters(dynamicValue)
  } else if (getStatic !== false) {
    var staticValue = getAndRemoveAttr(el, name);
    if (staticValue != null) {
      return JSON.stringify(staticValue)
    }
  }
}

// note: this only removes the attr from the Array (attrsList) so that it
// doesn't get processed by processAttrs.
// By default it does NOT remove it from the map (attrsMap) because the map is
// needed during codegen.
function getAndRemoveAttr (
  el,
  name,
  removeFromMap
) {
  var val;
  if ((val = el.attrsMap[name]) != null) {
    var list = el.attrsList;
    for (var i = 0, l = list.length; i < l; i++) {
      if (list[i].name === name) {
        list.splice(i, 1);
        break
      }
    }
  }
  if (removeFromMap) {
    delete el.attrsMap[name];
  }
  return val
}

/*  */

/**
 * Cross-platform code generation for component v-model
 */
function genComponentModel (
  el,
  value,
  modifiers
) {
  var ref = modifiers || {};
  var number = ref.number;
  var trim = ref.trim;

  var baseValueExpression = '$$v';
  var valueExpression = baseValueExpression;
  if (trim) {
    valueExpression =
      "(typeof " + baseValueExpression + " === 'string'" +
      "? " + baseValueExpression + ".trim()" +
      ": " + baseValueExpression + ")";
  }
  if (number) {
    valueExpression = "_n(" + valueExpression + ")";
  }
  var assignment = genAssignmentCode(value, valueExpression);

  el.model = {
    value: ("(" + value + ")"),
    expression: JSON.stringify(value),
    callback: ("function (" + baseValueExpression + ") {" + assignment + "}")
  };
}

/**
 * Cross-platform codegen helper for generating v-model value assignment code.
 */
function genAssignmentCode (
  value,
  assignment
) {
  var res = parseModel(value);
  if (res.key === null) {
    return (value + "=" + assignment)
  } else {
    return ("$set(" + (res.exp) + ", " + (res.key) + ", " + assignment + ")")
  }
}

/**
 * Parse a v-model expression into a base path and a final key segment.
 * Handles both dot-path and possible square brackets.
 *
 * Possible cases:
 *
 * - test
 * - test[key]
 * - test[test1[key]]
 * - test["a"][key]
 * - xxx.test[a[a].test1[key]]
 * - test.xxx.a["asa"][test1[key]]
 *
 */

var len, str, chr, index$1, expressionPos, expressionEndPos;



function parseModel (val) {
  // Fix https://github.com/vuejs/vue/pull/7730
  // allow v-model="obj.val " (trailing whitespace)
  val = val.trim();
  len = val.length;

  if (val.indexOf('[') < 0 || val.lastIndexOf(']') < len - 1) {
    index$1 = val.lastIndexOf('.');
    if (index$1 > -1) {
      return {
        exp: val.slice(0, index$1),
        key: '"' + val.slice(index$1 + 1) + '"'
      }
    } else {
      return {
        exp: val,
        key: null
      }
    }
  }

  str = val;
  index$1 = expressionPos = expressionEndPos = 0;

  while (!eof()) {
    chr = next();
    /* istanbul ignore if */
    if (isStringStart(chr)) {
      parseString(chr);
    } else if (chr === 0x5B) {
      parseBracket(chr);
    }
  }

  return {
    exp: val.slice(0, expressionPos),
    key: val.slice(expressionPos + 1, expressionEndPos)
  }
}

function next () {
  return str.charCodeAt(++index$1)
}

function eof () {
  return index$1 >= len
}

function isStringStart (chr) {
  return chr === 0x22 || chr === 0x27
}

function parseBracket (chr) {
  var inBracket = 1;
  expressionPos = index$1;
  while (!eof()) {
    chr = next();
    if (isStringStart(chr)) {
      parseString(chr);
      continue
    }
    if (chr === 0x5B) { inBracket++; }
    if (chr === 0x5D) { inBracket--; }
    if (inBracket === 0) {
      expressionEndPos = index$1;
      break
    }
  }
}

function parseString (chr) {
  var stringQuote = chr;
  while (!eof()) {
    chr = next();
    if (chr === stringQuote) {
      break
    }
  }
}

/*  */

var warn$1;

// in some cases, the event used has to be determined at runtime
// so we used some reserved tokens during compile.
var RANGE_TOKEN = '__r';
var CHECKBOX_RADIO_TOKEN = '__c';

function model (
  el,
  dir,
  _warn
) {
  warn$1 = _warn;
  var value = dir.value;
  var modifiers = dir.modifiers;
  var tag = el.tag;
  var type = el.attrsMap.type;

  if (process.env.NODE_ENV !== 'production') {
    // inputs with type="file" are read only and setting the input's
    // value will throw an error.
    if (tag === 'input' && type === 'file') {
      warn$1(
        "<" + (el.tag) + " v-model=\"" + value + "\" type=\"file\">:\n" +
        "File inputs are read only. Use a v-on:change listener instead."
      );
    }
  }

  if (el.component) {
    genComponentModel(el, value, modifiers);
    // component v-model doesn't need extra runtime
    return false
  } else if (tag === 'select') {
    genSelect(el, value, modifiers);
  } else if (tag === 'input' && type === 'checkbox') {
    genCheckboxModel(el, value, modifiers);
  } else if (tag === 'input' && type === 'radio') {
    genRadioModel(el, value, modifiers);
  } else if (tag === 'input' || tag === 'textarea') {
    genDefaultModel(el, value, modifiers);
  } else if (!config.isReservedTag(tag)) {
    genComponentModel(el, value, modifiers);
    // component v-model doesn't need extra runtime
    return false
  } else if (process.env.NODE_ENV !== 'production') {
    warn$1(
      "<" + (el.tag) + " v-model=\"" + value + "\">: " +
      "v-model is not supported on this element type. " +
      'If you are working with contenteditable, it\'s recommended to ' +
      'wrap a library dedicated for that purpose inside a custom component.'
    );
  }

  // ensure runtime directive metadata
  return true
}

function genCheckboxModel (
  el,
  value,
  modifiers
) {
  var number = modifiers && modifiers.number;
  var valueBinding = getBindingAttr(el, 'value') || 'null';
  var trueValueBinding = getBindingAttr(el, 'true-value') || 'true';
  var falseValueBinding = getBindingAttr(el, 'false-value') || 'false';
  addProp(el, 'checked',
    "Array.isArray(" + value + ")" +
    "?_i(" + value + "," + valueBinding + ")>-1" + (
      trueValueBinding === 'true'
        ? (":(" + value + ")")
        : (":_q(" + value + "," + trueValueBinding + ")")
    )
  );
  addHandler(el, 'change',
    "var $$a=" + value + "," +
        '$$el=$event.target,' +
        "$$c=$$el.checked?(" + trueValueBinding + "):(" + falseValueBinding + ");" +
    'if(Array.isArray($$a)){' +
      "var $$v=" + (number ? '_n(' + valueBinding + ')' : valueBinding) + "," +
          '$$i=_i($$a,$$v);' +
      "if($$el.checked){$$i<0&&(" + (genAssignmentCode(value, '$$a.concat([$$v])')) + ")}" +
      "else{$$i>-1&&(" + (genAssignmentCode(value, '$$a.slice(0,$$i).concat($$a.slice($$i+1))')) + ")}" +
    "}else{" + (genAssignmentCode(value, '$$c')) + "}",
    null, true
  );
}

function genRadioModel (
  el,
  value,
  modifiers
) {
  var number = modifiers && modifiers.number;
  var valueBinding = getBindingAttr(el, 'value') || 'null';
  valueBinding = number ? ("_n(" + valueBinding + ")") : valueBinding;
  addProp(el, 'checked', ("_q(" + value + "," + valueBinding + ")"));
  addHandler(el, 'change', genAssignmentCode(value, valueBinding), null, true);
}

function genSelect (
  el,
  value,
  modifiers
) {
  var number = modifiers && modifiers.number;
  var selectedVal = "Array.prototype.filter" +
    ".call($event.target.options,function(o){return o.selected})" +
    ".map(function(o){var val = \"_value\" in o ? o._value : o.value;" +
    "return " + (number ? '_n(val)' : 'val') + "})";

  var assignment = '$event.target.multiple ? $$selectedVal : $$selectedVal[0]';
  var code = "var $$selectedVal = " + selectedVal + ";";
  code = code + " " + (genAssignmentCode(value, assignment));
  addHandler(el, 'change', code, null, true);
}

function genDefaultModel (
  el,
  value,
  modifiers
) {
  var type = el.attrsMap.type;

  // warn if v-bind:value conflicts with v-model
  // except for inputs with v-bind:type
  if (process.env.NODE_ENV !== 'production') {
    var value$1 = el.attrsMap['v-bind:value'] || el.attrsMap[':value'];
    var typeBinding = el.attrsMap['v-bind:type'] || el.attrsMap[':type'];
    if (value$1 && !typeBinding) {
      var binding = el.attrsMap['v-bind:value'] ? 'v-bind:value' : ':value';
      warn$1(
        binding + "=\"" + value$1 + "\" conflicts with v-model on the same element " +
        'because the latter already expands to a value binding internally'
      );
    }
  }

  var ref = modifiers || {};
  var lazy = ref.lazy;
  var number = ref.number;
  var trim = ref.trim;
  var needCompositionGuard = !lazy && type !== 'range';
  var event = lazy
    ? 'change'
    : type === 'range'
      ? RANGE_TOKEN
      : 'input';

  var valueExpression = '$event.target.value';
  if (trim) {
    valueExpression = "$event.target.value.trim()";
  }
  if (number) {
    valueExpression = "_n(" + valueExpression + ")";
  }

  var code = genAssignmentCode(value, valueExpression);
  if (needCompositionGuard) {
    code = "if($event.target.composing)return;" + code;
  }

  addProp(el, 'value', ("(" + value + ")"));
  addHandler(el, event, code, null, true);
  if (trim || number) {
    addHandler(el, 'blur', '$forceUpdate()');
  }
}

/*  */

// normalize v-model event tokens that can only be determined at runtime.
// it's important to place the event as the first in the array because
// the whole point is ensuring the v-model callback gets called before
// user-attached handlers.
function normalizeEvents (on) {
  /* istanbul ignore if */
  if (isDef(on[RANGE_TOKEN])) {
    // IE input[type=range] only supports `change` event
    var event = isIE ? 'change' : 'input';
    on[event] = [].concat(on[RANGE_TOKEN], on[event] || []);
    delete on[RANGE_TOKEN];
  }
  // This was originally intended to fix #4521 but no longer necessary
  // after 2.5. Keeping it for backwards compat with generated code from < 2.4
  /* istanbul ignore if */
  if (isDef(on[CHECKBOX_RADIO_TOKEN])) {
    on.change = [].concat(on[CHECKBOX_RADIO_TOKEN], on.change || []);
    delete on[CHECKBOX_RADIO_TOKEN];
  }
}

var target$1;

function createOnceHandler$1 (event, handler, capture) {
  var _target = target$1; // save current target element in closure
  return function onceHandler () {
    var res = handler.apply(null, arguments);
    if (res !== null) {
      remove$2(event, onceHandler, capture, _target);
    }
  }
}

function add$1 (
  event,
  handler,
  capture,
  passive
) {
  handler = withMacroTask(handler);
  target$1.addEventListener(
    event,
    handler,
    supportsPassive
      ? { capture: capture, passive: passive }
      : capture
  );
}

function remove$2 (
  event,
  handler,
  capture,
  _target
) {
  (_target || target$1).removeEventListener(
    event,
    handler._withTask || handler,
    capture
  );
}

function updateDOMListeners (oldVnode, vnode) {
  if (isUndef(oldVnode.data.on) && isUndef(vnode.data.on)) {
    return
  }
  var on = vnode.data.on || {};
  var oldOn = oldVnode.data.on || {};
  target$1 = vnode.elm;
  normalizeEvents(on);
  updateListeners(on, oldOn, add$1, remove$2, createOnceHandler$1, vnode.context);
  target$1 = undefined;
}

var events = {
  create: updateDOMListeners,
  update: updateDOMListeners
};

/*  */

function updateDOMProps (oldVnode, vnode) {
  if (isUndef(oldVnode.data.domProps) && isUndef(vnode.data.domProps)) {
    return
  }
  var key, cur;
  var elm = vnode.elm;
  var oldProps = oldVnode.data.domProps || {};
  var props = vnode.data.domProps || {};
  // clone observed objects, as the user probably wants to mutate it
  if (isDef(props.__ob__)) {
    props = vnode.data.domProps = extend({}, props);
  }

  for (key in oldProps) {
    if (isUndef(props[key])) {
      elm[key] = '';
    }
  }
  for (key in props) {
    cur = props[key];
    // ignore children if the node has textContent or innerHTML,
    // as these will throw away existing DOM nodes and cause removal errors
    // on subsequent patches (#3360)
    if (key === 'textContent' || key === 'innerHTML') {
      if (vnode.children) { vnode.children.length = 0; }
      if (cur === oldProps[key]) { continue }
      // #6601 work around Chrome version <= 55 bug where single textNode
      // replaced by innerHTML/textContent retains its parentNode property
      if (elm.childNodes.length === 1) {
        elm.removeChild(elm.childNodes[0]);
      }
    }

    if (key === 'value') {
      // store value as _value as well since
      // non-string values will be stringified
      elm._value = cur;
      // avoid resetting cursor position when value is the same
      var strCur = isUndef(cur) ? '' : String(cur);
      if (shouldUpdateValue(elm, strCur)) {
        elm.value = strCur;
      }
    } else {
      elm[key] = cur;
    }
  }
}

// check platforms/web/util/attrs.js acceptValue


function shouldUpdateValue (elm, checkVal) {
  return (!elm.composing && (
    elm.tagName === 'OPTION' ||
    isNotInFocusAndDirty(elm, checkVal) ||
    isDirtyWithModifiers(elm, checkVal)
  ))
}

function isNotInFocusAndDirty (elm, checkVal) {
  // return true when textbox (.number and .trim) loses focus and its value is
  // not equal to the updated value
  var notInFocus = true;
  // #6157
  // work around IE bug when accessing document.activeElement in an iframe
  try { notInFocus = document.activeElement !== elm; } catch (e) {}
  return notInFocus && elm.value !== checkVal
}

function isDirtyWithModifiers (elm, newVal) {
  var value = elm.value;
  var modifiers = elm._vModifiers; // injected by v-model runtime
  if (isDef(modifiers)) {
    if (modifiers.lazy) {
      // inputs with lazy should only be updated when not in focus
      return false
    }
    if (modifiers.number) {
      return toNumber(value) !== toNumber(newVal)
    }
    if (modifiers.trim) {
      return value.trim() !== newVal.trim()
    }
  }
  return value !== newVal
}

var domProps = {
  create: updateDOMProps,
  update: updateDOMProps
};

/*  */

var parseStyleText = cached(function (cssText) {
  var res = {};
  var listDelimiter = /;(?![^(]*\))/g;
  var propertyDelimiter = /:(.+)/;
  cssText.split(listDelimiter).forEach(function (item) {
    if (item) {
      var tmp = item.split(propertyDelimiter);
      tmp.length > 1 && (res[tmp[0].trim()] = tmp[1].trim());
    }
  });
  return res
});

// merge static and dynamic style data on the same vnode
function normalizeStyleData (data) {
  var style = normalizeStyleBinding(data.style);
  // static style is pre-processed into an object during compilation
  // and is always a fresh object, so it's safe to merge into it
  return data.staticStyle
    ? extend(data.staticStyle, style)
    : style
}

// normalize possible array / string values into Object
function normalizeStyleBinding (bindingStyle) {
  if (Array.isArray(bindingStyle)) {
    return toObject(bindingStyle)
  }
  if (typeof bindingStyle === 'string') {
    return parseStyleText(bindingStyle)
  }
  return bindingStyle
}

/**
 * parent component style should be after child's
 * so that parent component's style could override it
 */
function getStyle (vnode, checkChild) {
  var res = {};
  var styleData;

  if (checkChild) {
    var childNode = vnode;
    while (childNode.componentInstance) {
      childNode = childNode.componentInstance._vnode;
      if (
        childNode && childNode.data &&
        (styleData = normalizeStyleData(childNode.data))
      ) {
        extend(res, styleData);
      }
    }
  }

  if ((styleData = normalizeStyleData(vnode.data))) {
    extend(res, styleData);
  }

  var parentNode = vnode;
  while ((parentNode = parentNode.parent)) {
    if (parentNode.data && (styleData = normalizeStyleData(parentNode.data))) {
      extend(res, styleData);
    }
  }
  return res
}

/*  */

var cssVarRE = /^--/;
var importantRE = /\s*!important$/;
var setProp = function (el, name, val) {
  /* istanbul ignore if */
  if (cssVarRE.test(name)) {
    el.style.setProperty(name, val);
  } else if (importantRE.test(val)) {
    el.style.setProperty(name, val.replace(importantRE, ''), 'important');
  } else {
    var normalizedName = normalize(name);
    if (Array.isArray(val)) {
      // Support values array created by autoprefixer, e.g.
      // {display: ["-webkit-box", "-ms-flexbox", "flex"]}
      // Set them one by one, and the browser will only set those it can recognize
      for (var i = 0, len = val.length; i < len; i++) {
        el.style[normalizedName] = val[i];
      }
    } else {
      el.style[normalizedName] = val;
    }
  }
};

var vendorNames = ['Webkit', 'Moz', 'ms'];

var emptyStyle;
var normalize = cached(function (prop) {
  emptyStyle = emptyStyle || document.createElement('div').style;
  prop = camelize(prop);
  if (prop !== 'filter' && (prop in emptyStyle)) {
    return prop
  }
  var capName = prop.charAt(0).toUpperCase() + prop.slice(1);
  for (var i = 0; i < vendorNames.length; i++) {
    var name = vendorNames[i] + capName;
    if (name in emptyStyle) {
      return name
    }
  }
});

function updateStyle (oldVnode, vnode) {
  var data = vnode.data;
  var oldData = oldVnode.data;

  if (isUndef(data.staticStyle) && isUndef(data.style) &&
    isUndef(oldData.staticStyle) && isUndef(oldData.style)
  ) {
    return
  }

  var cur, name;
  var el = vnode.elm;
  var oldStaticStyle = oldData.staticStyle;
  var oldStyleBinding = oldData.normalizedStyle || oldData.style || {};

  // if static style exists, stylebinding already merged into it when doing normalizeStyleData
  var oldStyle = oldStaticStyle || oldStyleBinding;

  var style = normalizeStyleBinding(vnode.data.style) || {};

  // store normalized style under a different key for next diff
  // make sure to clone it if it's reactive, since the user likely wants
  // to mutate it.
  vnode.data.normalizedStyle = isDef(style.__ob__)
    ? extend({}, style)
    : style;

  var newStyle = getStyle(vnode, true);

  for (name in oldStyle) {
    if (isUndef(newStyle[name])) {
      setProp(el, name, '');
    }
  }
  for (name in newStyle) {
    cur = newStyle[name];
    if (cur !== oldStyle[name]) {
      // ie9 setting to null has no effect, must use empty string
      setProp(el, name, cur == null ? '' : cur);
    }
  }
}

var style = {
  create: updateStyle,
  update: updateStyle
};

/*  */

var whitespaceRE = /\s+/;

/**
 * Add class with compatibility for SVG since classList is not supported on
 * SVG elements in IE
 */
function addClass (el, cls) {
  /* istanbul ignore if */
  if (!cls || !(cls = cls.trim())) {
    return
  }

  /* istanbul ignore else */
  if (el.classList) {
    if (cls.indexOf(' ') > -1) {
      cls.split(whitespaceRE).forEach(function (c) { return el.classList.add(c); });
    } else {
      el.classList.add(cls);
    }
  } else {
    var cur = " " + (el.getAttribute('class') || '') + " ";
    if (cur.indexOf(' ' + cls + ' ') < 0) {
      el.setAttribute('class', (cur + cls).trim());
    }
  }
}

/**
 * Remove class with compatibility for SVG since classList is not supported on
 * SVG elements in IE
 */
function removeClass (el, cls) {
  /* istanbul ignore if */
  if (!cls || !(cls = cls.trim())) {
    return
  }

  /* istanbul ignore else */
  if (el.classList) {
    if (cls.indexOf(' ') > -1) {
      cls.split(whitespaceRE).forEach(function (c) { return el.classList.remove(c); });
    } else {
      el.classList.remove(cls);
    }
    if (!el.classList.length) {
      el.removeAttribute('class');
    }
  } else {
    var cur = " " + (el.getAttribute('class') || '') + " ";
    var tar = ' ' + cls + ' ';
    while (cur.indexOf(tar) >= 0) {
      cur = cur.replace(tar, ' ');
    }
    cur = cur.trim();
    if (cur) {
      el.setAttribute('class', cur);
    } else {
      el.removeAttribute('class');
    }
  }
}

/*  */

function resolveTransition (def$$1) {
  if (!def$$1) {
    return
  }
  /* istanbul ignore else */
  if (typeof def$$1 === 'object') {
    var res = {};
    if (def$$1.css !== false) {
      extend(res, autoCssTransition(def$$1.name || 'v'));
    }
    extend(res, def$$1);
    return res
  } else if (typeof def$$1 === 'string') {
    return autoCssTransition(def$$1)
  }
}

var autoCssTransition = cached(function (name) {
  return {
    enterClass: (name + "-enter"),
    enterToClass: (name + "-enter-to"),
    enterActiveClass: (name + "-enter-active"),
    leaveClass: (name + "-leave"),
    leaveToClass: (name + "-leave-to"),
    leaveActiveClass: (name + "-leave-active")
  }
});

var hasTransition = inBrowser && !isIE9;
var TRANSITION = 'transition';
var ANIMATION = 'animation';

// Transition property/event sniffing
var transitionProp = 'transition';
var transitionEndEvent = 'transitionend';
var animationProp = 'animation';
var animationEndEvent = 'animationend';
if (hasTransition) {
  /* istanbul ignore if */
  if (window.ontransitionend === undefined &&
    window.onwebkittransitionend !== undefined
  ) {
    transitionProp = 'WebkitTransition';
    transitionEndEvent = 'webkitTransitionEnd';
  }
  if (window.onanimationend === undefined &&
    window.onwebkitanimationend !== undefined
  ) {
    animationProp = 'WebkitAnimation';
    animationEndEvent = 'webkitAnimationEnd';
  }
}

// binding to window is necessary to make hot reload work in IE in strict mode
var raf = inBrowser
  ? window.requestAnimationFrame
    ? window.requestAnimationFrame.bind(window)
    : setTimeout
  : /* istanbul ignore next */ function (fn) { return fn(); };

function nextFrame (fn) {
  raf(function () {
    raf(fn);
  });
}

function addTransitionClass (el, cls) {
  var transitionClasses = el._transitionClasses || (el._transitionClasses = []);
  if (transitionClasses.indexOf(cls) < 0) {
    transitionClasses.push(cls);
    addClass(el, cls);
  }
}

function removeTransitionClass (el, cls) {
  if (el._transitionClasses) {
    remove(el._transitionClasses, cls);
  }
  removeClass(el, cls);
}

function whenTransitionEnds (
  el,
  expectedType,
  cb
) {
  var ref = getTransitionInfo(el, expectedType);
  var type = ref.type;
  var timeout = ref.timeout;
  var propCount = ref.propCount;
  if (!type) { return cb() }
  var event = type === TRANSITION ? transitionEndEvent : animationEndEvent;
  var ended = 0;
  var end = function () {
    el.removeEventListener(event, onEnd);
    cb();
  };
  var onEnd = function (e) {
    if (e.target === el) {
      if (++ended >= propCount) {
        end();
      }
    }
  };
  setTimeout(function () {
    if (ended < propCount) {
      end();
    }
  }, timeout + 1);
  el.addEventListener(event, onEnd);
}

var transformRE = /\b(transform|all)(,|$)/;

function getTransitionInfo (el, expectedType) {
  var styles = window.getComputedStyle(el);
  // JSDOM may return undefined for transition properties
  var transitionDelays = (styles[transitionProp + 'Delay'] || '').split(', ');
  var transitionDurations = (styles[transitionProp + 'Duration'] || '').split(', ');
  var transitionTimeout = getTimeout(transitionDelays, transitionDurations);
  var animationDelays = (styles[animationProp + 'Delay'] || '').split(', ');
  var animationDurations = (styles[animationProp + 'Duration'] || '').split(', ');
  var animationTimeout = getTimeout(animationDelays, animationDurations);

  var type;
  var timeout = 0;
  var propCount = 0;
  /* istanbul ignore if */
  if (expectedType === TRANSITION) {
    if (transitionTimeout > 0) {
      type = TRANSITION;
      timeout = transitionTimeout;
      propCount = transitionDurations.length;
    }
  } else if (expectedType === ANIMATION) {
    if (animationTimeout > 0) {
      type = ANIMATION;
      timeout = animationTimeout;
      propCount = animationDurations.length;
    }
  } else {
    timeout = Math.max(transitionTimeout, animationTimeout);
    type = timeout > 0
      ? transitionTimeout > animationTimeout
        ? TRANSITION
        : ANIMATION
      : null;
    propCount = type
      ? type === TRANSITION
        ? transitionDurations.length
        : animationDurations.length
      : 0;
  }
  var hasTransform =
    type === TRANSITION &&
    transformRE.test(styles[transitionProp + 'Property']);
  return {
    type: type,
    timeout: timeout,
    propCount: propCount,
    hasTransform: hasTransform
  }
}

function getTimeout (delays, durations) {
  /* istanbul ignore next */
  while (delays.length < durations.length) {
    delays = delays.concat(delays);
  }

  return Math.max.apply(null, durations.map(function (d, i) {
    return toMs(d) + toMs(delays[i])
  }))
}

// Old versions of Chromium (below 61.0.3163.100) formats floating pointer numbers
// in a locale-dependent way, using a comma instead of a dot.
// If comma is not replaced with a dot, the input will be rounded down (i.e. acting
// as a floor function) causing unexpected behaviors
function toMs (s) {
  return Number(s.slice(0, -1).replace(',', '.')) * 1000
}

/*  */

function enter (vnode, toggleDisplay) {
  var el = vnode.elm;

  // call leave callback now
  if (isDef(el._leaveCb)) {
    el._leaveCb.cancelled = true;
    el._leaveCb();
  }

  var data = resolveTransition(vnode.data.transition);
  if (isUndef(data)) {
    return
  }

  /* istanbul ignore if */
  if (isDef(el._enterCb) || el.nodeType !== 1) {
    return
  }

  var css = data.css;
  var type = data.type;
  var enterClass = data.enterClass;
  var enterToClass = data.enterToClass;
  var enterActiveClass = data.enterActiveClass;
  var appearClass = data.appearClass;
  var appearToClass = data.appearToClass;
  var appearActiveClass = data.appearActiveClass;
  var beforeEnter = data.beforeEnter;
  var enter = data.enter;
  var afterEnter = data.afterEnter;
  var enterCancelled = data.enterCancelled;
  var beforeAppear = data.beforeAppear;
  var appear = data.appear;
  var afterAppear = data.afterAppear;
  var appearCancelled = data.appearCancelled;
  var duration = data.duration;

  // activeInstance will always be the <transition> component managing this
  // transition. One edge case to check is when the <transition> is placed
  // as the root node of a child component. In that case we need to check
  // <transition>'s parent for appear check.
  var context = activeInstance;
  var transitionNode = activeInstance.$vnode;
  while (transitionNode && transitionNode.parent) {
    transitionNode = transitionNode.parent;
    context = transitionNode.context;
  }

  var isAppear = !context._isMounted || !vnode.isRootInsert;

  if (isAppear && !appear && appear !== '') {
    return
  }

  var startClass = isAppear && appearClass
    ? appearClass
    : enterClass;
  var activeClass = isAppear && appearActiveClass
    ? appearActiveClass
    : enterActiveClass;
  var toClass = isAppear && appearToClass
    ? appearToClass
    : enterToClass;

  var beforeEnterHook = isAppear
    ? (beforeAppear || beforeEnter)
    : beforeEnter;
  var enterHook = isAppear
    ? (typeof appear === 'function' ? appear : enter)
    : enter;
  var afterEnterHook = isAppear
    ? (afterAppear || afterEnter)
    : afterEnter;
  var enterCancelledHook = isAppear
    ? (appearCancelled || enterCancelled)
    : enterCancelled;

  var explicitEnterDuration = toNumber(
    isObject(duration)
      ? duration.enter
      : duration
  );

  if (process.env.NODE_ENV !== 'production' && explicitEnterDuration != null) {
    checkDuration(explicitEnterDuration, 'enter', vnode);
  }

  var expectsCSS = css !== false && !isIE9;
  var userWantsControl = getHookArgumentsLength(enterHook);

  var cb = el._enterCb = once(function () {
    if (expectsCSS) {
      removeTransitionClass(el, toClass);
      removeTransitionClass(el, activeClass);
    }
    if (cb.cancelled) {
      if (expectsCSS) {
        removeTransitionClass(el, startClass);
      }
      enterCancelledHook && enterCancelledHook(el);
    } else {
      afterEnterHook && afterEnterHook(el);
    }
    el._enterCb = null;
  });

  if (!vnode.data.show) {
    // remove pending leave element on enter by injecting an insert hook
    mergeVNodeHook(vnode, 'insert', function () {
      var parent = el.parentNode;
      var pendingNode = parent && parent._pending && parent._pending[vnode.key];
      if (pendingNode &&
        pendingNode.tag === vnode.tag &&
        pendingNode.elm._leaveCb
      ) {
        pendingNode.elm._leaveCb();
      }
      enterHook && enterHook(el, cb);
    });
  }

  // start enter transition
  beforeEnterHook && beforeEnterHook(el);
  if (expectsCSS) {
    addTransitionClass(el, startClass);
    addTransitionClass(el, activeClass);
    nextFrame(function () {
      removeTransitionClass(el, startClass);
      if (!cb.cancelled) {
        addTransitionClass(el, toClass);
        if (!userWantsControl) {
          if (isValidDuration(explicitEnterDuration)) {
            setTimeout(cb, explicitEnterDuration);
          } else {
            whenTransitionEnds(el, type, cb);
          }
        }
      }
    });
  }

  if (vnode.data.show) {
    toggleDisplay && toggleDisplay();
    enterHook && enterHook(el, cb);
  }

  if (!expectsCSS && !userWantsControl) {
    cb();
  }
}

function leave (vnode, rm) {
  var el = vnode.elm;

  // call enter callback now
  if (isDef(el._enterCb)) {
    el._enterCb.cancelled = true;
    el._enterCb();
  }

  var data = resolveTransition(vnode.data.transition);
  if (isUndef(data) || el.nodeType !== 1) {
    return rm()
  }

  /* istanbul ignore if */
  if (isDef(el._leaveCb)) {
    return
  }

  var css = data.css;
  var type = data.type;
  var leaveClass = data.leaveClass;
  var leaveToClass = data.leaveToClass;
  var leaveActiveClass = data.leaveActiveClass;
  var beforeLeave = data.beforeLeave;
  var leave = data.leave;
  var afterLeave = data.afterLeave;
  var leaveCancelled = data.leaveCancelled;
  var delayLeave = data.delayLeave;
  var duration = data.duration;

  var expectsCSS = css !== false && !isIE9;
  var userWantsControl = getHookArgumentsLength(leave);

  var explicitLeaveDuration = toNumber(
    isObject(duration)
      ? duration.leave
      : duration
  );

  if (process.env.NODE_ENV !== 'production' && isDef(explicitLeaveDuration)) {
    checkDuration(explicitLeaveDuration, 'leave', vnode);
  }

  var cb = el._leaveCb = once(function () {
    if (el.parentNode && el.parentNode._pending) {
      el.parentNode._pending[vnode.key] = null;
    }
    if (expectsCSS) {
      removeTransitionClass(el, leaveToClass);
      removeTransitionClass(el, leaveActiveClass);
    }
    if (cb.cancelled) {
      if (expectsCSS) {
        removeTransitionClass(el, leaveClass);
      }
      leaveCancelled && leaveCancelled(el);
    } else {
      rm();
      afterLeave && afterLeave(el);
    }
    el._leaveCb = null;
  });

  if (delayLeave) {
    delayLeave(performLeave);
  } else {
    performLeave();
  }

  function performLeave () {
    // the delayed leave may have already been cancelled
    if (cb.cancelled) {
      return
    }
    // record leaving element
    if (!vnode.data.show && el.parentNode) {
      (el.parentNode._pending || (el.parentNode._pending = {}))[(vnode.key)] = vnode;
    }
    beforeLeave && beforeLeave(el);
    if (expectsCSS) {
      addTransitionClass(el, leaveClass);
      addTransitionClass(el, leaveActiveClass);
      nextFrame(function () {
        removeTransitionClass(el, leaveClass);
        if (!cb.cancelled) {
          addTransitionClass(el, leaveToClass);
          if (!userWantsControl) {
            if (isValidDuration(explicitLeaveDuration)) {
              setTimeout(cb, explicitLeaveDuration);
            } else {
              whenTransitionEnds(el, type, cb);
            }
          }
        }
      });
    }
    leave && leave(el, cb);
    if (!expectsCSS && !userWantsControl) {
      cb();
    }
  }
}

// only used in dev mode
function checkDuration (val, name, vnode) {
  if (typeof val !== 'number') {
    warn(
      "<transition> explicit " + name + " duration is not a valid number - " +
      "got " + (JSON.stringify(val)) + ".",
      vnode.context
    );
  } else if (isNaN(val)) {
    warn(
      "<transition> explicit " + name + " duration is NaN - " +
      'the duration expression might be incorrect.',
      vnode.context
    );
  }
}

function isValidDuration (val) {
  return typeof val === 'number' && !isNaN(val)
}

/**
 * Normalize a transition hook's argument length. The hook may be:
 * - a merged hook (invoker) with the original in .fns
 * - a wrapped component method (check ._length)
 * - a plain function (.length)
 */
function getHookArgumentsLength (fn) {
  if (isUndef(fn)) {
    return false
  }
  var invokerFns = fn.fns;
  if (isDef(invokerFns)) {
    // invoker
    return getHookArgumentsLength(
      Array.isArray(invokerFns)
        ? invokerFns[0]
        : invokerFns
    )
  } else {
    return (fn._length || fn.length) > 1
  }
}

function _enter (_, vnode) {
  if (vnode.data.show !== true) {
    enter(vnode);
  }
}

var transition = inBrowser ? {
  create: _enter,
  activate: _enter,
  remove: function remove$$1 (vnode, rm) {
    /* istanbul ignore else */
    if (vnode.data.show !== true) {
      leave(vnode, rm);
    } else {
      rm();
    }
  }
} : {};

var platformModules = [
  attrs,
  klass,
  events,
  domProps,
  style,
  transition
];

/*  */

// the directive module should be applied last, after all
// built-in modules have been applied.
var modules = platformModules.concat(baseModules);

var patch = createPatchFunction({ nodeOps: nodeOps, modules: modules });

/**
 * Not type checking this file because flow doesn't like attaching
 * properties to Elements.
 */

/* istanbul ignore if */
if (isIE9) {
  // http://www.matts411.com/post/internet-explorer-9-oninput/
  document.addEventListener('selectionchange', function () {
    var el = document.activeElement;
    if (el && el.vmodel) {
      trigger(el, 'input');
    }
  });
}

var directive = {
  inserted: function inserted (el, binding, vnode, oldVnode) {
    if (vnode.tag === 'select') {
      // #6903
      if (oldVnode.elm && !oldVnode.elm._vOptions) {
        mergeVNodeHook(vnode, 'postpatch', function () {
          directive.componentUpdated(el, binding, vnode);
        });
      } else {
        setSelected(el, binding, vnode.context);
      }
      el._vOptions = [].map.call(el.options, getValue);
    } else if (vnode.tag === 'textarea' || isTextInputType(el.type)) {
      el._vModifiers = binding.modifiers;
      if (!binding.modifiers.lazy) {
        el.addEventListener('compositionstart', onCompositionStart);
        el.addEventListener('compositionend', onCompositionEnd);
        // Safari < 10.2 & UIWebView doesn't fire compositionend when
        // switching focus before confirming composition choice
        // this also fixes the issue where some browsers e.g. iOS Chrome
        // fires "change" instead of "input" on autocomplete.
        el.addEventListener('change', onCompositionEnd);
        /* istanbul ignore if */
        if (isIE9) {
          el.vmodel = true;
        }
      }
    }
  },

  componentUpdated: function componentUpdated (el, binding, vnode) {
    if (vnode.tag === 'select') {
      setSelected(el, binding, vnode.context);
      // in case the options rendered by v-for have changed,
      // it's possible that the value is out-of-sync with the rendered options.
      // detect such cases and filter out values that no longer has a matching
      // option in the DOM.
      var prevOptions = el._vOptions;
      var curOptions = el._vOptions = [].map.call(el.options, getValue);
      if (curOptions.some(function (o, i) { return !looseEqual(o, prevOptions[i]); })) {
        // trigger change event if
        // no matching option found for at least one value
        var needReset = el.multiple
          ? binding.value.some(function (v) { return hasNoMatchingOption(v, curOptions); })
          : binding.value !== binding.oldValue && hasNoMatchingOption(binding.value, curOptions);
        if (needReset) {
          trigger(el, 'change');
        }
      }
    }
  }
};

function setSelected (el, binding, vm) {
  actuallySetSelected(el, binding, vm);
  /* istanbul ignore if */
  if (isIE || isEdge) {
    setTimeout(function () {
      actuallySetSelected(el, binding, vm);
    }, 0);
  }
}

function actuallySetSelected (el, binding, vm) {
  var value = binding.value;
  var isMultiple = el.multiple;
  if (isMultiple && !Array.isArray(value)) {
    process.env.NODE_ENV !== 'production' && warn(
      "<select multiple v-model=\"" + (binding.expression) + "\"> " +
      "expects an Array value for its binding, but got " + (Object.prototype.toString.call(value).slice(8, -1)),
      vm
    );
    return
  }
  var selected, option;
  for (var i = 0, l = el.options.length; i < l; i++) {
    option = el.options[i];
    if (isMultiple) {
      selected = looseIndexOf(value, getValue(option)) > -1;
      if (option.selected !== selected) {
        option.selected = selected;
      }
    } else {
      if (looseEqual(getValue(option), value)) {
        if (el.selectedIndex !== i) {
          el.selectedIndex = i;
        }
        return
      }
    }
  }
  if (!isMultiple) {
    el.selectedIndex = -1;
  }
}

function hasNoMatchingOption (value, options) {
  return options.every(function (o) { return !looseEqual(o, value); })
}

function getValue (option) {
  return '_value' in option
    ? option._value
    : option.value
}

function onCompositionStart (e) {
  e.target.composing = true;
}

function onCompositionEnd (e) {
  // prevent triggering an input event for no reason
  if (!e.target.composing) { return }
  e.target.composing = false;
  trigger(e.target, 'input');
}

function trigger (el, type) {
  var e = document.createEvent('HTMLEvents');
  e.initEvent(type, true, true);
  el.dispatchEvent(e);
}

/*  */

// recursively search for possible transition defined inside the component root
function locateNode (vnode) {
  return vnode.componentInstance && (!vnode.data || !vnode.data.transition)
    ? locateNode(vnode.componentInstance._vnode)
    : vnode
}

var show = {
  bind: function bind (el, ref, vnode) {
    var value = ref.value;

    vnode = locateNode(vnode);
    var transition$$1 = vnode.data && vnode.data.transition;
    var originalDisplay = el.__vOriginalDisplay =
      el.style.display === 'none' ? '' : el.style.display;
    if (value && transition$$1) {
      vnode.data.show = true;
      enter(vnode, function () {
        el.style.display = originalDisplay;
      });
    } else {
      el.style.display = value ? originalDisplay : 'none';
    }
  },

  update: function update (el, ref, vnode) {
    var value = ref.value;
    var oldValue = ref.oldValue;

    /* istanbul ignore if */
    if (!value === !oldValue) { return }
    vnode = locateNode(vnode);
    var transition$$1 = vnode.data && vnode.data.transition;
    if (transition$$1) {
      vnode.data.show = true;
      if (value) {
        enter(vnode, function () {
          el.style.display = el.__vOriginalDisplay;
        });
      } else {
        leave(vnode, function () {
          el.style.display = 'none';
        });
      }
    } else {
      el.style.display = value ? el.__vOriginalDisplay : 'none';
    }
  },

  unbind: function unbind (
    el,
    binding,
    vnode,
    oldVnode,
    isDestroy
  ) {
    if (!isDestroy) {
      el.style.display = el.__vOriginalDisplay;
    }
  }
};

var platformDirectives = {
  model: directive,
  show: show
};

/*  */

var transitionProps = {
  name: String,
  appear: Boolean,
  css: Boolean,
  mode: String,
  type: String,
  enterClass: String,
  leaveClass: String,
  enterToClass: String,
  leaveToClass: String,
  enterActiveClass: String,
  leaveActiveClass: String,
  appearClass: String,
  appearActiveClass: String,
  appearToClass: String,
  duration: [Number, String, Object]
};

// in case the child is also an abstract component, e.g. <keep-alive>
// we want to recursively retrieve the real component to be rendered
function getRealChild (vnode) {
  var compOptions = vnode && vnode.componentOptions;
  if (compOptions && compOptions.Ctor.options.abstract) {
    return getRealChild(getFirstComponentChild(compOptions.children))
  } else {
    return vnode
  }
}

function extractTransitionData (comp) {
  var data = {};
  var options = comp.$options;
  // props
  for (var key in options.propsData) {
    data[key] = comp[key];
  }
  // events.
  // extract listeners and pass them directly to the transition methods
  var listeners = options._parentListeners;
  for (var key$1 in listeners) {
    data[camelize(key$1)] = listeners[key$1];
  }
  return data
}

function placeholder (h, rawChild) {
  if (/\d-keep-alive$/.test(rawChild.tag)) {
    return h('keep-alive', {
      props: rawChild.componentOptions.propsData
    })
  }
}

function hasParentTransition (vnode) {
  while ((vnode = vnode.parent)) {
    if (vnode.data.transition) {
      return true
    }
  }
}

function isSameChild (child, oldChild) {
  return oldChild.key === child.key && oldChild.tag === child.tag
}

var isNotTextNode = function (c) { return c.tag || isAsyncPlaceholder(c); };

var isVShowDirective = function (d) { return d.name === 'show'; };

var Transition = {
  name: 'transition',
  props: transitionProps,
  abstract: true,

  render: function render (h) {
    var this$1 = this;

    var children = this.$slots.default;
    if (!children) {
      return
    }

    // filter out text nodes (possible whitespaces)
    children = children.filter(isNotTextNode);
    /* istanbul ignore if */
    if (!children.length) {
      return
    }

    // warn multiple elements
    if (process.env.NODE_ENV !== 'production' && children.length > 1) {
      warn(
        '<transition> can only be used on a single element. Use ' +
        '<transition-group> for lists.',
        this.$parent
      );
    }

    var mode = this.mode;

    // warn invalid mode
    if (process.env.NODE_ENV !== 'production' &&
      mode && mode !== 'in-out' && mode !== 'out-in'
    ) {
      warn(
        'invalid <transition> mode: ' + mode,
        this.$parent
      );
    }

    var rawChild = children[0];

    // if this is a component root node and the component's
    // parent container node also has transition, skip.
    if (hasParentTransition(this.$vnode)) {
      return rawChild
    }

    // apply transition data to child
    // use getRealChild() to ignore abstract components e.g. keep-alive
    var child = getRealChild(rawChild);
    /* istanbul ignore if */
    if (!child) {
      return rawChild
    }

    if (this._leaving) {
      return placeholder(h, rawChild)
    }

    // ensure a key that is unique to the vnode type and to this transition
    // component instance. This key will be used to remove pending leaving nodes
    // during entering.
    var id = "__transition-" + (this._uid) + "-";
    child.key = child.key == null
      ? child.isComment
        ? id + 'comment'
        : id + child.tag
      : isPrimitive(child.key)
        ? (String(child.key).indexOf(id) === 0 ? child.key : id + child.key)
        : child.key;

    var data = (child.data || (child.data = {})).transition = extractTransitionData(this);
    var oldRawChild = this._vnode;
    var oldChild = getRealChild(oldRawChild);

    // mark v-show
    // so that the transition module can hand over the control to the directive
    if (child.data.directives && child.data.directives.some(isVShowDirective)) {
      child.data.show = true;
    }

    if (
      oldChild &&
      oldChild.data &&
      !isSameChild(child, oldChild) &&
      !isAsyncPlaceholder(oldChild) &&
      // #6687 component root is a comment node
      !(oldChild.componentInstance && oldChild.componentInstance._vnode.isComment)
    ) {
      // replace old child transition data with fresh one
      // important for dynamic transitions!
      var oldData = oldChild.data.transition = extend({}, data);
      // handle transition mode
      if (mode === 'out-in') {
        // return placeholder node and queue update when leave finishes
        this._leaving = true;
        mergeVNodeHook(oldData, 'afterLeave', function () {
          this$1._leaving = false;
          this$1.$forceUpdate();
        });
        return placeholder(h, rawChild)
      } else if (mode === 'in-out') {
        if (isAsyncPlaceholder(child)) {
          return oldRawChild
        }
        var delayedLeave;
        var performLeave = function () { delayedLeave(); };
        mergeVNodeHook(data, 'afterEnter', performLeave);
        mergeVNodeHook(data, 'enterCancelled', performLeave);
        mergeVNodeHook(oldData, 'delayLeave', function (leave) { delayedLeave = leave; });
      }
    }

    return rawChild
  }
};

/*  */

var props = extend({
  tag: String,
  moveClass: String
}, transitionProps);

delete props.mode;

var TransitionGroup = {
  props: props,

  beforeMount: function beforeMount () {
    var this$1 = this;

    var update = this._update;
    this._update = function (vnode, hydrating) {
      var restoreActiveInstance = setActiveInstance(this$1);
      // force removing pass
      this$1.__patch__(
        this$1._vnode,
        this$1.kept,
        false, // hydrating
        true // removeOnly (!important, avoids unnecessary moves)
      );
      this$1._vnode = this$1.kept;
      restoreActiveInstance();
      update.call(this$1, vnode, hydrating);
    };
  },

  render: function render (h) {
    var tag = this.tag || this.$vnode.data.tag || 'span';
    var map = Object.create(null);
    var prevChildren = this.prevChildren = this.children;
    var rawChildren = this.$slots.default || [];
    var children = this.children = [];
    var transitionData = extractTransitionData(this);

    for (var i = 0; i < rawChildren.length; i++) {
      var c = rawChildren[i];
      if (c.tag) {
        if (c.key != null && String(c.key).indexOf('__vlist') !== 0) {
          children.push(c);
          map[c.key] = c
          ;(c.data || (c.data = {})).transition = transitionData;
        } else if (process.env.NODE_ENV !== 'production') {
          var opts = c.componentOptions;
          var name = opts ? (opts.Ctor.options.name || opts.tag || '') : c.tag;
          warn(("<transition-group> children must be keyed: <" + name + ">"));
        }
      }
    }

    if (prevChildren) {
      var kept = [];
      var removed = [];
      for (var i$1 = 0; i$1 < prevChildren.length; i$1++) {
        var c$1 = prevChildren[i$1];
        c$1.data.transition = transitionData;
        c$1.data.pos = c$1.elm.getBoundingClientRect();
        if (map[c$1.key]) {
          kept.push(c$1);
        } else {
          removed.push(c$1);
        }
      }
      this.kept = h(tag, null, kept);
      this.removed = removed;
    }

    return h(tag, null, children)
  },

  updated: function updated () {
    var children = this.prevChildren;
    var moveClass = this.moveClass || ((this.name || 'v') + '-move');
    if (!children.length || !this.hasMove(children[0].elm, moveClass)) {
      return
    }

    // we divide the work into three loops to avoid mixing DOM reads and writes
    // in each iteration - which helps prevent layout thrashing.
    children.forEach(callPendingCbs);
    children.forEach(recordPosition);
    children.forEach(applyTranslation);

    // force reflow to put everything in position
    // assign to this to avoid being removed in tree-shaking
    // $flow-disable-line
    this._reflow = document.body.offsetHeight;

    children.forEach(function (c) {
      if (c.data.moved) {
        var el = c.elm;
        var s = el.style;
        addTransitionClass(el, moveClass);
        s.transform = s.WebkitTransform = s.transitionDuration = '';
        el.addEventListener(transitionEndEvent, el._moveCb = function cb (e) {
          if (e && e.target !== el) {
            return
          }
          if (!e || /transform$/.test(e.propertyName)) {
            el.removeEventListener(transitionEndEvent, cb);
            el._moveCb = null;
            removeTransitionClass(el, moveClass);
          }
        });
      }
    });
  },

  methods: {
    hasMove: function hasMove (el, moveClass) {
      /* istanbul ignore if */
      if (!hasTransition) {
        return false
      }
      /* istanbul ignore if */
      if (this._hasMove) {
        return this._hasMove
      }
      // Detect whether an element with the move class applied has
      // CSS transitions. Since the element may be inside an entering
      // transition at this very moment, we make a clone of it and remove
      // all other transition classes applied to ensure only the move class
      // is applied.
      var clone = el.cloneNode();
      if (el._transitionClasses) {
        el._transitionClasses.forEach(function (cls) { removeClass(clone, cls); });
      }
      addClass(clone, moveClass);
      clone.style.display = 'none';
      this.$el.appendChild(clone);
      var info = getTransitionInfo(clone);
      this.$el.removeChild(clone);
      return (this._hasMove = info.hasTransform)
    }
  }
};

function callPendingCbs (c) {
  /* istanbul ignore if */
  if (c.elm._moveCb) {
    c.elm._moveCb();
  }
  /* istanbul ignore if */
  if (c.elm._enterCb) {
    c.elm._enterCb();
  }
}

function recordPosition (c) {
  c.data.newPos = c.elm.getBoundingClientRect();
}

function applyTranslation (c) {
  var oldPos = c.data.pos;
  var newPos = c.data.newPos;
  var dx = oldPos.left - newPos.left;
  var dy = oldPos.top - newPos.top;
  if (dx || dy) {
    c.data.moved = true;
    var s = c.elm.style;
    s.transform = s.WebkitTransform = "translate(" + dx + "px," + dy + "px)";
    s.transitionDuration = '0s';
  }
}

var platformComponents = {
  Transition: Transition,
  TransitionGroup: TransitionGroup
};

/*  */

// install platform specific utils
Vue.config.mustUseProp = mustUseProp;
Vue.config.isReservedTag = isReservedTag;
Vue.config.isReservedAttr = isReservedAttr;
Vue.config.getTagNamespace = getTagNamespace;
Vue.config.isUnknownElement = isUnknownElement;

// install platform runtime directives & components
extend(Vue.options.directives, platformDirectives);
extend(Vue.options.components, platformComponents);

// install platform patch function
Vue.prototype.__patch__ = inBrowser ? patch : noop;

// public mount method
Vue.prototype.$mount = function (
  el,
  hydrating
) {
  el = el && inBrowser ? query(el) : undefined;
  return mountComponent(this, el, hydrating)
};

// devtools global hook
/* istanbul ignore next */
if (inBrowser) {
  setTimeout(function () {
    if (config.devtools) {
      if (devtools) {
        devtools.emit('init', Vue);
      } else if (
        process.env.NODE_ENV !== 'production' &&
        process.env.NODE_ENV !== 'test' &&
        isChrome
      ) {
        console[console.info ? 'info' : 'log'](
          'Download the Vue Devtools extension for a better development experience:\n' +
          'https://github.com/vuejs/vue-devtools'
        );
      }
    }
    if (process.env.NODE_ENV !== 'production' &&
      process.env.NODE_ENV !== 'test' &&
      config.productionTip !== false &&
      typeof console !== 'undefined'
    ) {
      console[console.info ? 'info' : 'log'](
        "You are running Vue in development mode.\n" +
        "Make sure to turn on production mode when deploying for production.\n" +
        "See more tips at https://vuejs.org/guide/deployment.html"
      );
    }
  }, 0);
}

/*  */

var defaultTagRE = /\{\{((?:.|\r?\n)+?)\}\}/g;
var regexEscapeRE = /[-.*+?^${}()|[\]\/\\]/g;

var buildRegex = cached(function (delimiters) {
  var open = delimiters[0].replace(regexEscapeRE, '\\$&');
  var close = delimiters[1].replace(regexEscapeRE, '\\$&');
  return new RegExp(open + '((?:.|\\n)+?)' + close, 'g')
});



function parseText (
  text,
  delimiters
) {
  var tagRE = delimiters ? buildRegex(delimiters) : defaultTagRE;
  if (!tagRE.test(text)) {
    return
  }
  var tokens = [];
  var rawTokens = [];
  var lastIndex = tagRE.lastIndex = 0;
  var match, index, tokenValue;
  while ((match = tagRE.exec(text))) {
    index = match.index;
    // push text token
    if (index > lastIndex) {
      rawTokens.push(tokenValue = text.slice(lastIndex, index));
      tokens.push(JSON.stringify(tokenValue));
    }
    // tag token
    var exp = parseFilters(match[1].trim());
    tokens.push(("_s(" + exp + ")"));
    rawTokens.push({ '@binding': exp });
    lastIndex = index + match[0].length;
  }
  if (lastIndex < text.length) {
    rawTokens.push(tokenValue = text.slice(lastIndex));
    tokens.push(JSON.stringify(tokenValue));
  }
  return {
    expression: tokens.join('+'),
    tokens: rawTokens
  }
}

/*  */

function transformNode (el, options) {
  var warn = options.warn || baseWarn;
  var staticClass = getAndRemoveAttr(el, 'class');
  if (process.env.NODE_ENV !== 'production' && staticClass) {
    var res = parseText(staticClass, options.delimiters);
    if (res) {
      warn(
        "class=\"" + staticClass + "\": " +
        'Interpolation inside attributes has been removed. ' +
        'Use v-bind or the colon shorthand instead. For example, ' +
        'instead of <div class="{{ val }}">, use <div :class="val">.'
      );
    }
  }
  if (staticClass) {
    el.staticClass = JSON.stringify(staticClass);
  }
  var classBinding = getBindingAttr(el, 'class', false /* getStatic */);
  if (classBinding) {
    el.classBinding = classBinding;
  }
}

function genData (el) {
  var data = '';
  if (el.staticClass) {
    data += "staticClass:" + (el.staticClass) + ",";
  }
  if (el.classBinding) {
    data += "class:" + (el.classBinding) + ",";
  }
  return data
}

var klass$1 = {
  staticKeys: ['staticClass'],
  transformNode: transformNode,
  genData: genData
};

/*  */

function transformNode$1 (el, options) {
  var warn = options.warn || baseWarn;
  var staticStyle = getAndRemoveAttr(el, 'style');
  if (staticStyle) {
    /* istanbul ignore if */
    if (process.env.NODE_ENV !== 'production') {
      var res = parseText(staticStyle, options.delimiters);
      if (res) {
        warn(
          "style=\"" + staticStyle + "\": " +
          'Interpolation inside attributes has been removed. ' +
          'Use v-bind or the colon shorthand instead. For example, ' +
          'instead of <div style="{{ val }}">, use <div :style="val">.'
        );
      }
    }
    el.staticStyle = JSON.stringify(parseStyleText(staticStyle));
  }

  var styleBinding = getBindingAttr(el, 'style', false /* getStatic */);
  if (styleBinding) {
    el.styleBinding = styleBinding;
  }
}

function genData$1 (el) {
  var data = '';
  if (el.staticStyle) {
    data += "staticStyle:" + (el.staticStyle) + ",";
  }
  if (el.styleBinding) {
    data += "style:(" + (el.styleBinding) + "),";
  }
  return data
}

var style$1 = {
  staticKeys: ['staticStyle'],
  transformNode: transformNode$1,
  genData: genData$1
};

/*  */

var decoder;

var he = {
  decode: function decode (html) {
    decoder = decoder || document.createElement('div');
    decoder.innerHTML = html;
    return decoder.textContent
  }
};

/*  */

var isUnaryTag = makeMap(
  'area,base,br,col,embed,frame,hr,img,input,isindex,keygen,' +
  'link,meta,param,source,track,wbr'
);

// Elements that you can, intentionally, leave open
// (and which close themselves)
var canBeLeftOpenTag = makeMap(
  'colgroup,dd,dt,li,options,p,td,tfoot,th,thead,tr,source'
);

// HTML5 tags https://html.spec.whatwg.org/multipage/indices.html#elements-3
// Phrasing Content https://html.spec.whatwg.org/multipage/dom.html#phrasing-content
var isNonPhrasingTag = makeMap(
  'address,article,aside,base,blockquote,body,caption,col,colgroup,dd,' +
  'details,dialog,div,dl,dt,fieldset,figcaption,figure,footer,form,' +
  'h1,h2,h3,h4,h5,h6,head,header,hgroup,hr,html,legend,li,menuitem,meta,' +
  'optgroup,option,param,rp,rt,source,style,summary,tbody,td,tfoot,th,thead,' +
  'title,tr,track'
);

/**
 * Not type-checking this file because it's mostly vendor code.
 */

// Regular Expressions for parsing tags and attributes
var attribute = /^\s*([^\s"'<>\/=]+)(?:\s*(=)\s*(?:"([^"]*)"+|'([^']*)'+|([^\s"'=<>`]+)))?/;
// could use https://www.w3.org/TR/1999/REC-xml-names-19990114/#NT-QName
// but for Vue templates we can enforce a simple charset
var ncname = '[a-zA-Z_][\\w\\-\\.]*';
var qnameCapture = "((?:" + ncname + "\\:)?" + ncname + ")";
var startTagOpen = new RegExp(("^<" + qnameCapture));
var startTagClose = /^\s*(\/?)>/;
var endTag = new RegExp(("^<\\/" + qnameCapture + "[^>]*>"));
var doctype = /^<!DOCTYPE [^>]+>/i;
// #7298: escape - to avoid being pased as HTML comment when inlined in page
var comment = /^<!\--/;
var conditionalComment = /^<!\[/;

// Special Elements (can contain anything)
var isPlainTextElement = makeMap('script,style,textarea', true);
var reCache = {};

var decodingMap = {
  '&lt;': '<',
  '&gt;': '>',
  '&quot;': '"',
  '&amp;': '&',
  '&#10;': '\n',
  '&#9;': '\t'
};
var encodedAttr = /&(?:lt|gt|quot|amp);/g;
var encodedAttrWithNewLines = /&(?:lt|gt|quot|amp|#10|#9);/g;

// #5992
var isIgnoreNewlineTag = makeMap('pre,textarea', true);
var shouldIgnoreFirstNewline = function (tag, html) { return tag && isIgnoreNewlineTag(tag) && html[0] === '\n'; };

function decodeAttr (value, shouldDecodeNewlines) {
  var re = shouldDecodeNewlines ? encodedAttrWithNewLines : encodedAttr;
  return value.replace(re, function (match) { return decodingMap[match]; })
}

function parseHTML (html, options) {
  var stack = [];
  var expectHTML = options.expectHTML;
  var isUnaryTag$$1 = options.isUnaryTag || no;
  var canBeLeftOpenTag$$1 = options.canBeLeftOpenTag || no;
  var index = 0;
  var last, lastTag;
  while (html) {
    last = html;
    // Make sure we're not in a plaintext content element like script/style
    if (!lastTag || !isPlainTextElement(lastTag)) {
      var textEnd = html.indexOf('<');
      if (textEnd === 0) {
        // Comment:
        if (comment.test(html)) {
          var commentEnd = html.indexOf('-->');

          if (commentEnd >= 0) {
            if (options.shouldKeepComment) {
              options.comment(html.substring(4, commentEnd));
            }
            advance(commentEnd + 3);
            continue
          }
        }

        // http://en.wikipedia.org/wiki/Conditional_comment#Downlevel-revealed_conditional_comment
        if (conditionalComment.test(html)) {
          var conditionalEnd = html.indexOf(']>');

          if (conditionalEnd >= 0) {
            advance(conditionalEnd + 2);
            continue
          }
        }

        // Doctype:
        var doctypeMatch = html.match(doctype);
        if (doctypeMatch) {
          advance(doctypeMatch[0].length);
          continue
        }

        // End tag:
        var endTagMatch = html.match(endTag);
        if (endTagMatch) {
          var curIndex = index;
          advance(endTagMatch[0].length);
          parseEndTag(endTagMatch[1], curIndex, index);
          continue
        }

        // Start tag:
        var startTagMatch = parseStartTag();
        if (startTagMatch) {
          handleStartTag(startTagMatch);
          if (shouldIgnoreFirstNewline(startTagMatch.tagName, html)) {
            advance(1);
          }
          continue
        }
      }

      var text = (void 0), rest = (void 0), next = (void 0);
      if (textEnd >= 0) {
        rest = html.slice(textEnd);
        while (
          !endTag.test(rest) &&
          !startTagOpen.test(rest) &&
          !comment.test(rest) &&
          !conditionalComment.test(rest)
        ) {
          // < in plain text, be forgiving and treat it as text
          next = rest.indexOf('<', 1);
          if (next < 0) { break }
          textEnd += next;
          rest = html.slice(textEnd);
        }
        text = html.substring(0, textEnd);
        advance(textEnd);
      }

      if (textEnd < 0) {
        text = html;
        html = '';
      }

      if (options.chars && text) {
        options.chars(text);
      }
    } else {
      var endTagLength = 0;
      var stackedTag = lastTag.toLowerCase();
      var reStackedTag = reCache[stackedTag] || (reCache[stackedTag] = new RegExp('([\\s\\S]*?)(</' + stackedTag + '[^>]*>)', 'i'));
      var rest$1 = html.replace(reStackedTag, function (all, text, endTag) {
        endTagLength = endTag.length;
        if (!isPlainTextElement(stackedTag) && stackedTag !== 'noscript') {
          text = text
            .replace(/<!\--([\s\S]*?)-->/g, '$1') // #7298
            .replace(/<!\[CDATA\[([\s\S]*?)]]>/g, '$1');
        }
        if (shouldIgnoreFirstNewline(stackedTag, text)) {
          text = text.slice(1);
        }
        if (options.chars) {
          options.chars(text);
        }
        return ''
      });
      index += html.length - rest$1.length;
      html = rest$1;
      parseEndTag(stackedTag, index - endTagLength, index);
    }

    if (html === last) {
      options.chars && options.chars(html);
      if (process.env.NODE_ENV !== 'production' && !stack.length && options.warn) {
        options.warn(("Mal-formatted tag at end of template: \"" + html + "\""));
      }
      break
    }
  }

  // Clean up any remaining tags
  parseEndTag();

  function advance (n) {
    index += n;
    html = html.substring(n);
  }

  function parseStartTag () {
    var start = html.match(startTagOpen);
    if (start) {
      var match = {
        tagName: start[1],
        attrs: [],
        start: index
      };
      advance(start[0].length);
      var end, attr;
      while (!(end = html.match(startTagClose)) && (attr = html.match(attribute))) {
        advance(attr[0].length);
        match.attrs.push(attr);
      }
      if (end) {
        match.unarySlash = end[1];
        advance(end[0].length);
        match.end = index;
        return match
      }
    }
  }

  function handleStartTag (match) {
    var tagName = match.tagName;
    var unarySlash = match.unarySlash;

    if (expectHTML) {
      if (lastTag === 'p' && isNonPhrasingTag(tagName)) {
        parseEndTag(lastTag);
      }
      if (canBeLeftOpenTag$$1(tagName) && lastTag === tagName) {
        parseEndTag(tagName);
      }
    }

    var unary = isUnaryTag$$1(tagName) || !!unarySlash;

    var l = match.attrs.length;
    var attrs = new Array(l);
    for (var i = 0; i < l; i++) {
      var args = match.attrs[i];
      var value = args[3] || args[4] || args[5] || '';
      var shouldDecodeNewlines = tagName === 'a' && args[1] === 'href'
        ? options.shouldDecodeNewlinesForHref
        : options.shouldDecodeNewlines;
      attrs[i] = {
        name: args[1],
        value: decodeAttr(value, shouldDecodeNewlines)
      };
    }

    if (!unary) {
      stack.push({ tag: tagName, lowerCasedTag: tagName.toLowerCase(), attrs: attrs });
      lastTag = tagName;
    }

    if (options.start) {
      options.start(tagName, attrs, unary, match.start, match.end);
    }
  }

  function parseEndTag (tagName, start, end) {
    var pos, lowerCasedTagName;
    if (start == null) { start = index; }
    if (end == null) { end = index; }

    // Find the closest opened tag of the same type
    if (tagName) {
      lowerCasedTagName = tagName.toLowerCase();
      for (pos = stack.length - 1; pos >= 0; pos--) {
        if (stack[pos].lowerCasedTag === lowerCasedTagName) {
          break
        }
      }
    } else {
      // If no tag name is provided, clean shop
      pos = 0;
    }

    if (pos >= 0) {
      // Close all the open elements, up the stack
      for (var i = stack.length - 1; i >= pos; i--) {
        if (process.env.NODE_ENV !== 'production' &&
          (i > pos || !tagName) &&
          options.warn
        ) {
          options.warn(
            ("tag <" + (stack[i].tag) + "> has no matching end tag.")
          );
        }
        if (options.end) {
          options.end(stack[i].tag, start, end);
        }
      }

      // Remove the open elements from the stack
      stack.length = pos;
      lastTag = pos && stack[pos - 1].tag;
    } else if (lowerCasedTagName === 'br') {
      if (options.start) {
        options.start(tagName, [], true, start, end);
      }
    } else if (lowerCasedTagName === 'p') {
      if (options.start) {
        options.start(tagName, [], false, start, end);
      }
      if (options.end) {
        options.end(tagName, start, end);
      }
    }
  }
}

/*  */

var onRE = /^@|^v-on:/;
var dirRE = /^v-|^@|^:/;
var forAliasRE = /([\s\S]*?)\s+(?:in|of)\s+([\s\S]*)/;
var forIteratorRE = /,([^,\}\]]*)(?:,([^,\}\]]*))?$/;
var stripParensRE = /^\(|\)$/g;

var argRE = /:(.*)$/;
var bindRE = /^:|^v-bind:/;
var modifierRE = /\.[^.]+/g;

var decodeHTMLCached = cached(he.decode);

// configurable state
var warn$2;
var delimiters;
var transforms;
var preTransforms;
var postTransforms;
var platformIsPreTag;
var platformMustUseProp;
var platformGetTagNamespace;



function createASTElement (
  tag,
  attrs,
  parent
) {
  return {
    type: 1,
    tag: tag,
    attrsList: attrs,
    attrsMap: makeAttrsMap(attrs),
    parent: parent,
    children: []
  }
}

/**
 * Convert HTML string to AST.
 */
function parse (
  template,
  options
) {
  warn$2 = options.warn || baseWarn;

  platformIsPreTag = options.isPreTag || no;
  platformMustUseProp = options.mustUseProp || no;
  platformGetTagNamespace = options.getTagNamespace || no;

  transforms = pluckModuleFunction(options.modules, 'transformNode');
  preTransforms = pluckModuleFunction(options.modules, 'preTransformNode');
  postTransforms = pluckModuleFunction(options.modules, 'postTransformNode');

  delimiters = options.delimiters;

  var stack = [];
  var preserveWhitespace = options.preserveWhitespace !== false;
  var root;
  var currentParent;
  var inVPre = false;
  var inPre = false;
  var warned = false;

  function warnOnce (msg) {
    if (!warned) {
      warned = true;
      warn$2(msg);
    }
  }

  function closeElement (element) {
    // check pre state
    if (element.pre) {
      inVPre = false;
    }
    if (platformIsPreTag(element.tag)) {
      inPre = false;
    }
    // apply post-transforms
    for (var i = 0; i < postTransforms.length; i++) {
      postTransforms[i](element, options);
    }
  }

  parseHTML(template, {
    warn: warn$2,
    expectHTML: options.expectHTML,
    isUnaryTag: options.isUnaryTag,
    canBeLeftOpenTag: options.canBeLeftOpenTag,
    shouldDecodeNewlines: options.shouldDecodeNewlines,
    shouldDecodeNewlinesForHref: options.shouldDecodeNewlinesForHref,
    shouldKeepComment: options.comments,
    start: function start (tag, attrs, unary) {
      // check namespace.
      // inherit parent ns if there is one
      var ns = (currentParent && currentParent.ns) || platformGetTagNamespace(tag);

      // handle IE svg bug
      /* istanbul ignore if */
      if (isIE && ns === 'svg') {
        attrs = guardIESVGBug(attrs);
      }

      var element = createASTElement(tag, attrs, currentParent);
      if (ns) {
        element.ns = ns;
      }

      if (isForbiddenTag(element) && !isServerRendering()) {
        element.forbidden = true;
        process.env.NODE_ENV !== 'production' && warn$2(
          'Templates should only be responsible for mapping the state to the ' +
          'UI. Avoid placing tags with side-effects in your templates, such as ' +
          "<" + tag + ">" + ', as they will not be parsed.'
        );
      }

      // apply pre-transforms
      for (var i = 0; i < preTransforms.length; i++) {
        element = preTransforms[i](element, options) || element;
      }

      if (!inVPre) {
        processPre(element);
        if (element.pre) {
          inVPre = true;
        }
      }
      if (platformIsPreTag(element.tag)) {
        inPre = true;
      }
      if (inVPre) {
        processRawAttrs(element);
      } else if (!element.processed) {
        // structural directives
        processFor(element);
        processIf(element);
        processOnce(element);
        // element-scope stuff
        processElement(element, options);
      }

      function checkRootConstraints (el) {
        if (process.env.NODE_ENV !== 'production') {
          if (el.tag === 'slot' || el.tag === 'template') {
            warnOnce(
              "Cannot use <" + (el.tag) + "> as component root element because it may " +
              'contain multiple nodes.'
            );
          }
          if (el.attrsMap.hasOwnProperty('v-for')) {
            warnOnce(
              'Cannot use v-for on stateful component root element because ' +
              'it renders multiple elements.'
            );
          }
        }
      }

      // tree management
      if (!root) {
        root = element;
        checkRootConstraints(root);
      } else if (!stack.length) {
        // allow root elements with v-if, v-else-if and v-else
        if (root.if && (element.elseif || element.else)) {
          checkRootConstraints(element);
          addIfCondition(root, {
            exp: element.elseif,
            block: element
          });
        } else if (process.env.NODE_ENV !== 'production') {
          warnOnce(
            "Component template should contain exactly one root element. " +
            "If you are using v-if on multiple elements, " +
            "use v-else-if to chain them instead."
          );
        }
      }
      if (currentParent && !element.forbidden) {
        if (element.elseif || element.else) {
          processIfConditions(element, currentParent);
        } else if (element.slotScope) { // scoped slot
          currentParent.plain = false;
          var name = element.slotTarget || '"default"'
          ;(currentParent.scopedSlots || (currentParent.scopedSlots = {}))[name] = element;
        } else {
          currentParent.children.push(element);
          element.parent = currentParent;
        }
      }
      if (!unary) {
        currentParent = element;
        stack.push(element);
      } else {
        closeElement(element);
      }
    },

    end: function end () {
      // remove trailing whitespace
      var element = stack[stack.length - 1];
      var lastNode = element.children[element.children.length - 1];
      if (lastNode && lastNode.type === 3 && lastNode.text === ' ' && !inPre) {
        element.children.pop();
      }
      // pop stack
      stack.length -= 1;
      currentParent = stack[stack.length - 1];
      closeElement(element);
    },

    chars: function chars (text) {
      if (!currentParent) {
        if (process.env.NODE_ENV !== 'production') {
          if (text === template) {
            warnOnce(
              'Component template requires a root element, rather than just text.'
            );
          } else if ((text = text.trim())) {
            warnOnce(
              ("text \"" + text + "\" outside root element will be ignored.")
            );
          }
        }
        return
      }
      // IE textarea placeholder bug
      /* istanbul ignore if */
      if (isIE &&
        currentParent.tag === 'textarea' &&
        currentParent.attrsMap.placeholder === text
      ) {
        return
      }
      var children = currentParent.children;
      text = inPre || text.trim()
        ? isTextTag(currentParent) ? text : decodeHTMLCached(text)
        // only preserve whitespace if its not right after a starting tag
        : preserveWhitespace && children.length ? ' ' : '';
      if (text) {
        var res;
        if (!inVPre && text !== ' ' && (res = parseText(text, delimiters))) {
          children.push({
            type: 2,
            expression: res.expression,
            tokens: res.tokens,
            text: text
          });
        } else if (text !== ' ' || !children.length || children[children.length - 1].text !== ' ') {
          children.push({
            type: 3,
            text: text
          });
        }
      }
    },
    comment: function comment (text) {
      currentParent.children.push({
        type: 3,
        text: text,
        isComment: true
      });
    }
  });
  return root
}

function processPre (el) {
  if (getAndRemoveAttr(el, 'v-pre') != null) {
    el.pre = true;
  }
}

function processRawAttrs (el) {
  var l = el.attrsList.length;
  if (l) {
    var attrs = el.attrs = new Array(l);
    for (var i = 0; i < l; i++) {
      attrs[i] = {
        name: el.attrsList[i].name,
        value: JSON.stringify(el.attrsList[i].value)
      };
    }
  } else if (!el.pre) {
    // non root node in pre blocks with no attributes
    el.plain = true;
  }
}

function processElement (element, options) {
  processKey(element);

  // determine whether this is a plain element after
  // removing structural attributes
  element.plain = !element.key && !element.attrsList.length;

  processRef(element);
  processSlot(element);
  processComponent(element);
  for (var i = 0; i < transforms.length; i++) {
    element = transforms[i](element, options) || element;
  }
  processAttrs(element);
}

function processKey (el) {
  var exp = getBindingAttr(el, 'key');
  if (exp) {
    if (process.env.NODE_ENV !== 'production') {
      if (el.tag === 'template') {
        warn$2("<template> cannot be keyed. Place the key on real elements instead.");
      }
      if (el.for) {
        var iterator = el.iterator2 || el.iterator1;
        var parent = el.parent;
        if (iterator && iterator === exp && parent && parent.tag === 'transition-group') {
          warn$2(
            "Do not use v-for index as key on <transition-group> children, " +
            "this is the same as not using keys."
          );
        }
      }
    }
    el.key = exp;
  }
}

function processRef (el) {
  var ref = getBindingAttr(el, 'ref');
  if (ref) {
    el.ref = ref;
    el.refInFor = checkInFor(el);
  }
}

function processFor (el) {
  var exp;
  if ((exp = getAndRemoveAttr(el, 'v-for'))) {
    var res = parseFor(exp);
    if (res) {
      extend(el, res);
    } else if (process.env.NODE_ENV !== 'production') {
      warn$2(
        ("Invalid v-for expression: " + exp)
      );
    }
  }
}



function parseFor (exp) {
  var inMatch = exp.match(forAliasRE);
  if (!inMatch) { return }
  var res = {};
  res.for = inMatch[2].trim();
  var alias = inMatch[1].trim().replace(stripParensRE, '');
  var iteratorMatch = alias.match(forIteratorRE);
  if (iteratorMatch) {
    res.alias = alias.replace(forIteratorRE, '').trim();
    res.iterator1 = iteratorMatch[1].trim();
    if (iteratorMatch[2]) {
      res.iterator2 = iteratorMatch[2].trim();
    }
  } else {
    res.alias = alias;
  }
  return res
}

function processIf (el) {
  var exp = getAndRemoveAttr(el, 'v-if');
  if (exp) {
    el.if = exp;
    addIfCondition(el, {
      exp: exp,
      block: el
    });
  } else {
    if (getAndRemoveAttr(el, 'v-else') != null) {
      el.else = true;
    }
    var elseif = getAndRemoveAttr(el, 'v-else-if');
    if (elseif) {
      el.elseif = elseif;
    }
  }
}

function processIfConditions (el, parent) {
  var prev = findPrevElement(parent.children);
  if (prev && prev.if) {
    addIfCondition(prev, {
      exp: el.elseif,
      block: el
    });
  } else if (process.env.NODE_ENV !== 'production') {
    warn$2(
      "v-" + (el.elseif ? ('else-if="' + el.elseif + '"') : 'else') + " " +
      "used on element <" + (el.tag) + "> without corresponding v-if."
    );
  }
}

function findPrevElement (children) {
  var i = children.length;
  while (i--) {
    if (children[i].type === 1) {
      return children[i]
    } else {
      if (process.env.NODE_ENV !== 'production' && children[i].text !== ' ') {
        warn$2(
          "text \"" + (children[i].text.trim()) + "\" between v-if and v-else(-if) " +
          "will be ignored."
        );
      }
      children.pop();
    }
  }
}

function addIfCondition (el, condition) {
  if (!el.ifConditions) {
    el.ifConditions = [];
  }
  el.ifConditions.push(condition);
}

function processOnce (el) {
  var once$$1 = getAndRemoveAttr(el, 'v-once');
  if (once$$1 != null) {
    el.once = true;
  }
}

function processSlot (el) {
  if (el.tag === 'slot') {
    el.slotName = getBindingAttr(el, 'name');
    if (process.env.NODE_ENV !== 'production' && el.key) {
      warn$2(
        "`key` does not work on <slot> because slots are abstract outlets " +
        "and can possibly expand into multiple elements. " +
        "Use the key on a wrapping element instead."
      );
    }
  } else {
    var slotScope;
    if (el.tag === 'template') {
      slotScope = getAndRemoveAttr(el, 'scope');
      /* istanbul ignore if */
      if (process.env.NODE_ENV !== 'production' && slotScope) {
        warn$2(
          "the \"scope\" attribute for scoped slots have been deprecated and " +
          "replaced by \"slot-scope\" since 2.5. The new \"slot-scope\" attribute " +
          "can also be used on plain elements in addition to <template> to " +
          "denote scoped slots.",
          true
        );
      }
      el.slotScope = slotScope || getAndRemoveAttr(el, 'slot-scope');
    } else if ((slotScope = getAndRemoveAttr(el, 'slot-scope'))) {
      /* istanbul ignore if */
      if (process.env.NODE_ENV !== 'production' && el.attrsMap['v-for']) {
        warn$2(
          "Ambiguous combined usage of slot-scope and v-for on <" + (el.tag) + "> " +
          "(v-for takes higher priority). Use a wrapper <template> for the " +
          "scoped slot to make it clearer.",
          true
        );
      }
      el.slotScope = slotScope;
    }
    var slotTarget = getBindingAttr(el, 'slot');
    if (slotTarget) {
      el.slotTarget = slotTarget === '""' ? '"default"' : slotTarget;
      // preserve slot as an attribute for native shadow DOM compat
      // only for non-scoped slots.
      if (el.tag !== 'template' && !el.slotScope) {
        addAttr(el, 'slot', slotTarget);
      }
    }
  }
}

function processComponent (el) {
  var binding;
  if ((binding = getBindingAttr(el, 'is'))) {
    el.component = binding;
  }
  if (getAndRemoveAttr(el, 'inline-template') != null) {
    el.inlineTemplate = true;
  }
}

function processAttrs (el) {
  var list = el.attrsList;
  var i, l, name, rawName, value, modifiers, isProp;
  for (i = 0, l = list.length; i < l; i++) {
    name = rawName = list[i].name;
    value = list[i].value;
    if (dirRE.test(name)) {
      // mark element as dynamic
      el.hasBindings = true;
      // modifiers
      modifiers = parseModifiers(name);
      if (modifiers) {
        name = name.replace(modifierRE, '');
      }
      if (bindRE.test(name)) { // v-bind
        name = name.replace(bindRE, '');
        value = parseFilters(value);
        isProp = false;
        if (
          process.env.NODE_ENV !== 'production' &&
          value.trim().length === 0
        ) {
          warn$2(
            ("The value for a v-bind expression cannot be empty. Found in \"v-bind:" + name + "\"")
          );
        }
        if (modifiers) {
          if (modifiers.prop) {
            isProp = true;
            name = camelize(name);
            if (name === 'innerHtml') { name = 'innerHTML'; }
          }
          if (modifiers.camel) {
            name = camelize(name);
          }
          if (modifiers.sync) {
            addHandler(
              el,
              ("update:" + (camelize(name))),
              genAssignmentCode(value, "$event")
            );
          }
        }
        if (isProp || (
          !el.component && platformMustUseProp(el.tag, el.attrsMap.type, name)
        )) {
          addProp(el, name, value);
        } else {
          addAttr(el, name, value);
        }
      } else if (onRE.test(name)) { // v-on
        name = name.replace(onRE, '');
        addHandler(el, name, value, modifiers, false, warn$2);
      } else { // normal directives
        name = name.replace(dirRE, '');
        // parse arg
        var argMatch = name.match(argRE);
        var arg = argMatch && argMatch[1];
        if (arg) {
          name = name.slice(0, -(arg.length + 1));
        }
        addDirective(el, name, rawName, value, arg, modifiers);
        if (process.env.NODE_ENV !== 'production' && name === 'model') {
          checkForAliasModel(el, value);
        }
      }
    } else {
      // literal attribute
      if (process.env.NODE_ENV !== 'production') {
        var res = parseText(value, delimiters);
        if (res) {
          warn$2(
            name + "=\"" + value + "\": " +
            'Interpolation inside attributes has been removed. ' +
            'Use v-bind or the colon shorthand instead. For example, ' +
            'instead of <div id="{{ val }}">, use <div :id="val">.'
          );
        }
      }
      addAttr(el, name, JSON.stringify(value));
      // #6887 firefox doesn't update muted state if set via attribute
      // even immediately after element creation
      if (!el.component &&
          name === 'muted' &&
          platformMustUseProp(el.tag, el.attrsMap.type, name)) {
        addProp(el, name, 'true');
      }
    }
  }
}

function checkInFor (el) {
  var parent = el;
  while (parent) {
    if (parent.for !== undefined) {
      return true
    }
    parent = parent.parent;
  }
  return false
}

function parseModifiers (name) {
  var match = name.match(modifierRE);
  if (match) {
    var ret = {};
    match.forEach(function (m) { ret[m.slice(1)] = true; });
    return ret
  }
}

function makeAttrsMap (attrs) {
  var map = {};
  for (var i = 0, l = attrs.length; i < l; i++) {
    if (
      process.env.NODE_ENV !== 'production' &&
      map[attrs[i].name] && !isIE && !isEdge
    ) {
      warn$2('duplicate attribute: ' + attrs[i].name);
    }
    map[attrs[i].name] = attrs[i].value;
  }
  return map
}

// for script (e.g. type="x/template") or style, do not decode content
function isTextTag (el) {
  return el.tag === 'script' || el.tag === 'style'
}

function isForbiddenTag (el) {
  return (
    el.tag === 'style' ||
    (el.tag === 'script' && (
      !el.attrsMap.type ||
      el.attrsMap.type === 'text/javascript'
    ))
  )
}

var ieNSBug = /^xmlns:NS\d+/;
var ieNSPrefix = /^NS\d+:/;

/* istanbul ignore next */
function guardIESVGBug (attrs) {
  var res = [];
  for (var i = 0; i < attrs.length; i++) {
    var attr = attrs[i];
    if (!ieNSBug.test(attr.name)) {
      attr.name = attr.name.replace(ieNSPrefix, '');
      res.push(attr);
    }
  }
  return res
}

function checkForAliasModel (el, value) {
  var _el = el;
  while (_el) {
    if (_el.for && _el.alias === value) {
      warn$2(
        "<" + (el.tag) + " v-model=\"" + value + "\">: " +
        "You are binding v-model directly to a v-for iteration alias. " +
        "This will not be able to modify the v-for source array because " +
        "writing to the alias is like modifying a function local variable. " +
        "Consider using an array of objects and use v-model on an object property instead."
      );
    }
    _el = _el.parent;
  }
}

/*  */

function preTransformNode (el, options) {
  if (el.tag === 'input') {
    var map = el.attrsMap;
    if (!map['v-model']) {
      return
    }

    var typeBinding;
    if (map[':type'] || map['v-bind:type']) {
      typeBinding = getBindingAttr(el, 'type');
    }
    if (!map.type && !typeBinding && map['v-bind']) {
      typeBinding = "(" + (map['v-bind']) + ").type";
    }

    if (typeBinding) {
      var ifCondition = getAndRemoveAttr(el, 'v-if', true);
      var ifConditionExtra = ifCondition ? ("&&(" + ifCondition + ")") : "";
      var hasElse = getAndRemoveAttr(el, 'v-else', true) != null;
      var elseIfCondition = getAndRemoveAttr(el, 'v-else-if', true);
      // 1. checkbox
      var branch0 = cloneASTElement(el);
      // process for on the main node
      processFor(branch0);
      addRawAttr(branch0, 'type', 'checkbox');
      processElement(branch0, options);
      branch0.processed = true; // prevent it from double-processed
      branch0.if = "(" + typeBinding + ")==='checkbox'" + ifConditionExtra;
      addIfCondition(branch0, {
        exp: branch0.if,
        block: branch0
      });
      // 2. add radio else-if condition
      var branch1 = cloneASTElement(el);
      getAndRemoveAttr(branch1, 'v-for', true);
      addRawAttr(branch1, 'type', 'radio');
      processElement(branch1, options);
      addIfCondition(branch0, {
        exp: "(" + typeBinding + ")==='radio'" + ifConditionExtra,
        block: branch1
      });
      // 3. other
      var branch2 = cloneASTElement(el);
      getAndRemoveAttr(branch2, 'v-for', true);
      addRawAttr(branch2, ':type', typeBinding);
      processElement(branch2, options);
      addIfCondition(branch0, {
        exp: ifCondition,
        block: branch2
      });

      if (hasElse) {
        branch0.else = true;
      } else if (elseIfCondition) {
        branch0.elseif = elseIfCondition;
      }

      return branch0
    }
  }
}

function cloneASTElement (el) {
  return createASTElement(el.tag, el.attrsList.slice(), el.parent)
}

var model$1 = {
  preTransformNode: preTransformNode
};

var modules$1 = [
  klass$1,
  style$1,
  model$1
];

/*  */

function text (el, dir) {
  if (dir.value) {
    addProp(el, 'textContent', ("_s(" + (dir.value) + ")"));
  }
}

/*  */

function html (el, dir) {
  if (dir.value) {
    addProp(el, 'innerHTML', ("_s(" + (dir.value) + ")"));
  }
}

var directives$1 = {
  model: model,
  text: text,
  html: html
};

/*  */

var baseOptions = {
  expectHTML: true,
  modules: modules$1,
  directives: directives$1,
  isPreTag: isPreTag,
  isUnaryTag: isUnaryTag,
  mustUseProp: mustUseProp,
  canBeLeftOpenTag: canBeLeftOpenTag,
  isReservedTag: isReservedTag,
  getTagNamespace: getTagNamespace,
  staticKeys: genStaticKeys(modules$1)
};

/*  */

var isStaticKey;
var isPlatformReservedTag;

var genStaticKeysCached = cached(genStaticKeys$1);

/**
 * Goal of the optimizer: walk the generated template AST tree
 * and detect sub-trees that are purely static, i.e. parts of
 * the DOM that never needs to change.
 *
 * Once we detect these sub-trees, we can:
 *
 * 1. Hoist them into constants, so that we no longer need to
 *    create fresh nodes for them on each re-render;
 * 2. Completely skip them in the patching process.
 */
function optimize (root, options) {
  if (!root) { return }
  isStaticKey = genStaticKeysCached(options.staticKeys || '');
  isPlatformReservedTag = options.isReservedTag || no;
  // first pass: mark all non-static nodes.
  markStatic$1(root);
  // second pass: mark static roots.
  markStaticRoots(root, false);
}

function genStaticKeys$1 (keys) {
  return makeMap(
    'type,tag,attrsList,attrsMap,plain,parent,children,attrs' +
    (keys ? ',' + keys : '')
  )
}

function markStatic$1 (node) {
  node.static = isStatic(node);
  if (node.type === 1) {
    // do not make component slot content static. this avoids
    // 1. components not able to mutate slot nodes
    // 2. static slot content fails for hot-reloading
    if (
      !isPlatformReservedTag(node.tag) &&
      node.tag !== 'slot' &&
      node.attrsMap['inline-template'] == null
    ) {
      return
    }
    for (var i = 0, l = node.children.length; i < l; i++) {
      var child = node.children[i];
      markStatic$1(child);
      if (!child.static) {
        node.static = false;
      }
    }
    if (node.ifConditions) {
      for (var i$1 = 1, l$1 = node.ifConditions.length; i$1 < l$1; i$1++) {
        var block = node.ifConditions[i$1].block;
        markStatic$1(block);
        if (!block.static) {
          node.static = false;
        }
      }
    }
  }
}

function markStaticRoots (node, isInFor) {
  if (node.type === 1) {
    if (node.static || node.once) {
      node.staticInFor = isInFor;
    }
    // For a node to qualify as a static root, it should have children that
    // are not just static text. Otherwise the cost of hoisting out will
    // outweigh the benefits and it's better off to just always render it fresh.
    if (node.static && node.children.length && !(
      node.children.length === 1 &&
      node.children[0].type === 3
    )) {
      node.staticRoot = true;
      return
    } else {
      node.staticRoot = false;
    }
    if (node.children) {
      for (var i = 0, l = node.children.length; i < l; i++) {
        markStaticRoots(node.children[i], isInFor || !!node.for);
      }
    }
    if (node.ifConditions) {
      for (var i$1 = 1, l$1 = node.ifConditions.length; i$1 < l$1; i$1++) {
        markStaticRoots(node.ifConditions[i$1].block, isInFor);
      }
    }
  }
}

function isStatic (node) {
  if (node.type === 2) { // expression
    return false
  }
  if (node.type === 3) { // text
    return true
  }
  return !!(node.pre || (
    !node.hasBindings && // no dynamic bindings
    !node.if && !node.for && // not v-if or v-for or v-else
    !isBuiltInTag(node.tag) && // not a built-in
    isPlatformReservedTag(node.tag) && // not a component
    !isDirectChildOfTemplateFor(node) &&
    Object.keys(node).every(isStaticKey)
  ))
}

function isDirectChildOfTemplateFor (node) {
  while (node.parent) {
    node = node.parent;
    if (node.tag !== 'template') {
      return false
    }
    if (node.for) {
      return true
    }
  }
  return false
}

/*  */

var fnExpRE = /^([\w$_]+|\([^)]*?\))\s*=>|^function\s*\(/;
var simplePathRE = /^[A-Za-z_$][\w$]*(?:\.[A-Za-z_$][\w$]*|\['[^']*?']|\["[^"]*?"]|\[\d+]|\[[A-Za-z_$][\w$]*])*$/;

// KeyboardEvent.keyCode aliases
var keyCodes = {
  esc: 27,
  tab: 9,
  enter: 13,
  space: 32,
  up: 38,
  left: 37,
  right: 39,
  down: 40,
  'delete': [8, 46]
};

// KeyboardEvent.key aliases
var keyNames = {
  // #7880: IE11 and Edge use `Esc` for Escape key name.
  esc: ['Esc', 'Escape'],
  tab: 'Tab',
  enter: 'Enter',
  // #9112: IE11 uses `Spacebar` for Space key name.
  space: [' ', 'Spacebar'],
  // #7806: IE11 uses key names without `Arrow` prefix for arrow keys.
  up: ['Up', 'ArrowUp'],
  left: ['Left', 'ArrowLeft'],
  right: ['Right', 'ArrowRight'],
  down: ['Down', 'ArrowDown'],
  // #9112: IE11 uses `Del` for Delete key name.
  'delete': ['Backspace', 'Delete', 'Del']
};

// #4868: modifiers that prevent the execution of the listener
// need to explicitly return null so that we can determine whether to remove
// the listener for .once
var genGuard = function (condition) { return ("if(" + condition + ")return null;"); };

var modifierCode = {
  stop: '$event.stopPropagation();',
  prevent: '$event.preventDefault();',
  self: genGuard("$event.target !== $event.currentTarget"),
  ctrl: genGuard("!$event.ctrlKey"),
  shift: genGuard("!$event.shiftKey"),
  alt: genGuard("!$event.altKey"),
  meta: genGuard("!$event.metaKey"),
  left: genGuard("'button' in $event && $event.button !== 0"),
  middle: genGuard("'button' in $event && $event.button !== 1"),
  right: genGuard("'button' in $event && $event.button !== 2")
};

function genHandlers (
  events,
  isNative
) {
  var res = isNative ? 'nativeOn:{' : 'on:{';
  for (var name in events) {
    res += "\"" + name + "\":" + (genHandler(name, events[name])) + ",";
  }
  return res.slice(0, -1) + '}'
}

function genHandler (
  name,
  handler
) {
  if (!handler) {
    return 'function(){}'
  }

  if (Array.isArray(handler)) {
    return ("[" + (handler.map(function (handler) { return genHandler(name, handler); }).join(',')) + "]")
  }

  var isMethodPath = simplePathRE.test(handler.value);
  var isFunctionExpression = fnExpRE.test(handler.value);

  if (!handler.modifiers) {
    if (isMethodPath || isFunctionExpression) {
      return handler.value
    }
    return ("function($event){" + (handler.value) + "}") // inline statement
  } else {
    var code = '';
    var genModifierCode = '';
    var keys = [];
    for (var key in handler.modifiers) {
      if (modifierCode[key]) {
        genModifierCode += modifierCode[key];
        // left/right
        if (keyCodes[key]) {
          keys.push(key);
        }
      } else if (key === 'exact') {
        var modifiers = (handler.modifiers);
        genModifierCode += genGuard(
          ['ctrl', 'shift', 'alt', 'meta']
            .filter(function (keyModifier) { return !modifiers[keyModifier]; })
            .map(function (keyModifier) { return ("$event." + keyModifier + "Key"); })
            .join('||')
        );
      } else {
        keys.push(key);
      }
    }
    if (keys.length) {
      code += genKeyFilter(keys);
    }
    // Make sure modifiers like prevent and stop get executed after key filtering
    if (genModifierCode) {
      code += genModifierCode;
    }
    var handlerCode = isMethodPath
      ? ("return " + (handler.value) + "($event)")
      : isFunctionExpression
        ? ("return (" + (handler.value) + ")($event)")
        : handler.value;
    return ("function($event){" + code + handlerCode + "}")
  }
}

function genKeyFilter (keys) {
  return ("if(!('button' in $event)&&" + (keys.map(genFilterCode).join('&&')) + ")return null;")
}

function genFilterCode (key) {
  var keyVal = parseInt(key, 10);
  if (keyVal) {
    return ("$event.keyCode!==" + keyVal)
  }
  var keyCode = keyCodes[key];
  var keyName = keyNames[key];
  return (
    "_k($event.keyCode," +
    (JSON.stringify(key)) + "," +
    (JSON.stringify(keyCode)) + "," +
    "$event.key," +
    "" + (JSON.stringify(keyName)) +
    ")"
  )
}

/*  */

function on (el, dir) {
  if (process.env.NODE_ENV !== 'production' && dir.modifiers) {
    warn("v-on without argument does not support modifiers.");
  }
  el.wrapListeners = function (code) { return ("_g(" + code + "," + (dir.value) + ")"); };
}

/*  */

function bind$1 (el, dir) {
  el.wrapData = function (code) {
    return ("_b(" + code + ",'" + (el.tag) + "'," + (dir.value) + "," + (dir.modifiers && dir.modifiers.prop ? 'true' : 'false') + (dir.modifiers && dir.modifiers.sync ? ',true' : '') + ")")
  };
}

/*  */

var baseDirectives = {
  on: on,
  bind: bind$1,
  cloak: noop
};

/*  */





var CodegenState = function CodegenState (options) {
  this.options = options;
  this.warn = options.warn || baseWarn;
  this.transforms = pluckModuleFunction(options.modules, 'transformCode');
  this.dataGenFns = pluckModuleFunction(options.modules, 'genData');
  this.directives = extend(extend({}, baseDirectives), options.directives);
  var isReservedTag = options.isReservedTag || no;
  this.maybeComponent = function (el) { return !(isReservedTag(el.tag) && !el.component); };
  this.onceId = 0;
  this.staticRenderFns = [];
  this.pre = false;
};



function generate (
  ast,
  options
) {
  var state = new CodegenState(options);
  var code = ast ? genElement(ast, state) : '_c("div")';
  return {
    render: ("with(this){return " + code + "}"),
    staticRenderFns: state.staticRenderFns
  }
}

function genElement (el, state) {
  if (el.parent) {
    el.pre = el.pre || el.parent.pre;
  }

  if (el.staticRoot && !el.staticProcessed) {
    return genStatic(el, state)
  } else if (el.once && !el.onceProcessed) {
    return genOnce(el, state)
  } else if (el.for && !el.forProcessed) {
    return genFor(el, state)
  } else if (el.if && !el.ifProcessed) {
    return genIf(el, state)
  } else if (el.tag === 'template' && !el.slotTarget && !state.pre) {
    return genChildren(el, state) || 'void 0'
  } else if (el.tag === 'slot') {
    return genSlot(el, state)
  } else {
    // component or element
    var code;
    if (el.component) {
      code = genComponent(el.component, el, state);
    } else {
      var data;
      if (!el.plain || (el.pre && state.maybeComponent(el))) {
        data = genData$2(el, state);
      }

      var children = el.inlineTemplate ? null : genChildren(el, state, true);
      code = "_c('" + (el.tag) + "'" + (data ? ("," + data) : '') + (children ? ("," + children) : '') + ")";
    }
    // module transforms
    for (var i = 0; i < state.transforms.length; i++) {
      code = state.transforms[i](el, code);
    }
    return code
  }
}

// hoist static sub-trees out
function genStatic (el, state) {
  el.staticProcessed = true;
  // Some elements (templates) need to behave differently inside of a v-pre
  // node.  All pre nodes are static roots, so we can use this as a location to
  // wrap a state change and reset it upon exiting the pre node.
  var originalPreState = state.pre;
  if (el.pre) {
    state.pre = el.pre;
  }
  state.staticRenderFns.push(("with(this){return " + (genElement(el, state)) + "}"));
  state.pre = originalPreState;
  return ("_m(" + (state.staticRenderFns.length - 1) + (el.staticInFor ? ',true' : '') + ")")
}

// v-once
function genOnce (el, state) {
  el.onceProcessed = true;
  if (el.if && !el.ifProcessed) {
    return genIf(el, state)
  } else if (el.staticInFor) {
    var key = '';
    var parent = el.parent;
    while (parent) {
      if (parent.for) {
        key = parent.key;
        break
      }
      parent = parent.parent;
    }
    if (!key) {
      process.env.NODE_ENV !== 'production' && state.warn(
        "v-once can only be used inside v-for that is keyed. "
      );
      return genElement(el, state)
    }
    return ("_o(" + (genElement(el, state)) + "," + (state.onceId++) + "," + key + ")")
  } else {
    return genStatic(el, state)
  }
}

function genIf (
  el,
  state,
  altGen,
  altEmpty
) {
  el.ifProcessed = true; // avoid recursion
  return genIfConditions(el.ifConditions.slice(), state, altGen, altEmpty)
}

function genIfConditions (
  conditions,
  state,
  altGen,
  altEmpty
) {
  if (!conditions.length) {
    return altEmpty || '_e()'
  }

  var condition = conditions.shift();
  if (condition.exp) {
    return ("(" + (condition.exp) + ")?" + (genTernaryExp(condition.block)) + ":" + (genIfConditions(conditions, state, altGen, altEmpty)))
  } else {
    return ("" + (genTernaryExp(condition.block)))
  }

  // v-if with v-once should generate code like (a)?_m(0):_m(1)
  function genTernaryExp (el) {
    return altGen
      ? altGen(el, state)
      : el.once
        ? genOnce(el, state)
        : genElement(el, state)
  }
}

function genFor (
  el,
  state,
  altGen,
  altHelper
) {
  var exp = el.for;
  var alias = el.alias;
  var iterator1 = el.iterator1 ? ("," + (el.iterator1)) : '';
  var iterator2 = el.iterator2 ? ("," + (el.iterator2)) : '';

  if (process.env.NODE_ENV !== 'production' &&
    state.maybeComponent(el) &&
    el.tag !== 'slot' &&
    el.tag !== 'template' &&
    !el.key
  ) {
    state.warn(
      "<" + (el.tag) + " v-for=\"" + alias + " in " + exp + "\">: component lists rendered with " +
      "v-for should have explicit keys. " +
      "See https://vuejs.org/guide/list.html#key for more info.",
      true /* tip */
    );
  }

  el.forProcessed = true; // avoid recursion
  return (altHelper || '_l') + "((" + exp + ")," +
    "function(" + alias + iterator1 + iterator2 + "){" +
      "return " + ((altGen || genElement)(el, state)) +
    '})'
}

function genData$2 (el, state) {
  var data = '{';

  // directives first.
  // directives may mutate the el's other properties before they are generated.
  var dirs = genDirectives(el, state);
  if (dirs) { data += dirs + ','; }

  // key
  if (el.key) {
    data += "key:" + (el.key) + ",";
  }
  // ref
  if (el.ref) {
    data += "ref:" + (el.ref) + ",";
  }
  if (el.refInFor) {
    data += "refInFor:true,";
  }
  // pre
  if (el.pre) {
    data += "pre:true,";
  }
  // record original tag name for components using "is" attribute
  if (el.component) {
    data += "tag:\"" + (el.tag) + "\",";
  }
  // module data generation functions
  for (var i = 0; i < state.dataGenFns.length; i++) {
    data += state.dataGenFns[i](el);
  }
  // attributes
  if (el.attrs) {
    data += "attrs:{" + (genProps(el.attrs)) + "},";
  }
  // DOM props
  if (el.props) {
    data += "domProps:{" + (genProps(el.props)) + "},";
  }
  // event handlers
  if (el.events) {
    data += (genHandlers(el.events, false)) + ",";
  }
  if (el.nativeEvents) {
    data += (genHandlers(el.nativeEvents, true)) + ",";
  }
  // slot target
  // only for non-scoped slots
  if (el.slotTarget && !el.slotScope) {
    data += "slot:" + (el.slotTarget) + ",";
  }
  // scoped slots
  if (el.scopedSlots) {
    data += (genScopedSlots(el.scopedSlots, state)) + ",";
  }
  // component v-model
  if (el.model) {
    data += "model:{value:" + (el.model.value) + ",callback:" + (el.model.callback) + ",expression:" + (el.model.expression) + "},";
  }
  // inline-template
  if (el.inlineTemplate) {
    var inlineTemplate = genInlineTemplate(el, state);
    if (inlineTemplate) {
      data += inlineTemplate + ",";
    }
  }
  data = data.replace(/,$/, '') + '}';
  // v-bind data wrap
  if (el.wrapData) {
    data = el.wrapData(data);
  }
  // v-on data wrap
  if (el.wrapListeners) {
    data = el.wrapListeners(data);
  }
  return data
}

function genDirectives (el, state) {
  var dirs = el.directives;
  if (!dirs) { return }
  var res = 'directives:[';
  var hasRuntime = false;
  var i, l, dir, needRuntime;
  for (i = 0, l = dirs.length; i < l; i++) {
    dir = dirs[i];
    needRuntime = true;
    var gen = state.directives[dir.name];
    if (gen) {
      // compile-time directive that manipulates AST.
      // returns true if it also needs a runtime counterpart.
      needRuntime = !!gen(el, dir, state.warn);
    }
    if (needRuntime) {
      hasRuntime = true;
      res += "{name:\"" + (dir.name) + "\",rawName:\"" + (dir.rawName) + "\"" + (dir.value ? (",value:(" + (dir.value) + "),expression:" + (JSON.stringify(dir.value))) : '') + (dir.arg ? (",arg:\"" + (dir.arg) + "\"") : '') + (dir.modifiers ? (",modifiers:" + (JSON.stringify(dir.modifiers))) : '') + "},";
    }
  }
  if (hasRuntime) {
    return res.slice(0, -1) + ']'
  }
}

function genInlineTemplate (el, state) {
  var ast = el.children[0];
  if (process.env.NODE_ENV !== 'production' && (
    el.children.length !== 1 || ast.type !== 1
  )) {
    state.warn('Inline-template components must have exactly one child element.');
  }
  if (ast.type === 1) {
    var inlineRenderFns = generate(ast, state.options);
    return ("inlineTemplate:{render:function(){" + (inlineRenderFns.render) + "},staticRenderFns:[" + (inlineRenderFns.staticRenderFns.map(function (code) { return ("function(){" + code + "}"); }).join(',')) + "]}")
  }
}

function genScopedSlots (
  slots,
  state
) {
  return ("scopedSlots:_u([" + (Object.keys(slots).map(function (key) {
      return genScopedSlot(key, slots[key], state)
    }).join(',')) + "])")
}

function genScopedSlot (
  key,
  el,
  state
) {
  if (el.for && !el.forProcessed) {
    return genForScopedSlot(key, el, state)
  }
  var fn = "function(" + (String(el.slotScope)) + "){" +
    "return " + (el.tag === 'template'
      ? el.if
        ? ("(" + (el.if) + ")?" + (genChildren(el, state) || 'undefined') + ":undefined")
        : genChildren(el, state) || 'undefined'
      : genElement(el, state)) + "}";
  return ("{key:" + key + ",fn:" + fn + "}")
}

function genForScopedSlot (
  key,
  el,
  state
) {
  var exp = el.for;
  var alias = el.alias;
  var iterator1 = el.iterator1 ? ("," + (el.iterator1)) : '';
  var iterator2 = el.iterator2 ? ("," + (el.iterator2)) : '';
  el.forProcessed = true; // avoid recursion
  return "_l((" + exp + ")," +
    "function(" + alias + iterator1 + iterator2 + "){" +
      "return " + (genScopedSlot(key, el, state)) +
    '})'
}

function genChildren (
  el,
  state,
  checkSkip,
  altGenElement,
  altGenNode
) {
  var children = el.children;
  if (children.length) {
    var el$1 = children[0];
    // optimize single v-for
    if (children.length === 1 &&
      el$1.for &&
      el$1.tag !== 'template' &&
      el$1.tag !== 'slot'
    ) {
      var normalizationType = checkSkip
        ? state.maybeComponent(el$1) ? ",1" : ",0"
        : "";
      return ("" + ((altGenElement || genElement)(el$1, state)) + normalizationType)
    }
    var normalizationType$1 = checkSkip
      ? getNormalizationType(children, state.maybeComponent)
      : 0;
    var gen = altGenNode || genNode;
    return ("[" + (children.map(function (c) { return gen(c, state); }).join(',')) + "]" + (normalizationType$1 ? ("," + normalizationType$1) : ''))
  }
}

// determine the normalization needed for the children array.
// 0: no normalization needed
// 1: simple normalization needed (possible 1-level deep nested array)
// 2: full normalization needed
function getNormalizationType (
  children,
  maybeComponent
) {
  var res = 0;
  for (var i = 0; i < children.length; i++) {
    var el = children[i];
    if (el.type !== 1) {
      continue
    }
    if (needsNormalization(el) ||
        (el.ifConditions && el.ifConditions.some(function (c) { return needsNormalization(c.block); }))) {
      res = 2;
      break
    }
    if (maybeComponent(el) ||
        (el.ifConditions && el.ifConditions.some(function (c) { return maybeComponent(c.block); }))) {
      res = 1;
    }
  }
  return res
}

function needsNormalization (el) {
  return el.for !== undefined || el.tag === 'template' || el.tag === 'slot'
}

function genNode (node, state) {
  if (node.type === 1) {
    return genElement(node, state)
  } else if (node.type === 3 && node.isComment) {
    return genComment(node)
  } else {
    return genText(node)
  }
}

function genText (text) {
  return ("_v(" + (text.type === 2
    ? text.expression // no need for () because already wrapped in _s()
    : transformSpecialNewlines(JSON.stringify(text.text))) + ")")
}

function genComment (comment) {
  return ("_e(" + (JSON.stringify(comment.text)) + ")")
}

function genSlot (el, state) {
  var slotName = el.slotName || '"default"';
  var children = genChildren(el, state);
  var res = "_t(" + slotName + (children ? ("," + children) : '');
  var attrs = el.attrs && ("{" + (el.attrs.map(function (a) { return ((camelize(a.name)) + ":" + (a.value)); }).join(',')) + "}");
  var bind$$1 = el.attrsMap['v-bind'];
  if ((attrs || bind$$1) && !children) {
    res += ",null";
  }
  if (attrs) {
    res += "," + attrs;
  }
  if (bind$$1) {
    res += (attrs ? '' : ',null') + "," + bind$$1;
  }
  return res + ')'
}

// componentName is el.component, take it as argument to shun flow's pessimistic refinement
function genComponent (
  componentName,
  el,
  state
) {
  var children = el.inlineTemplate ? null : genChildren(el, state, true);
  return ("_c(" + componentName + "," + (genData$2(el, state)) + (children ? ("," + children) : '') + ")")
}

function genProps (props) {
  var res = '';
  for (var i = 0; i < props.length; i++) {
    var prop = props[i];
    /* istanbul ignore if */
    {
      res += "\"" + (prop.name) + "\":" + (transformSpecialNewlines(prop.value)) + ",";
    }
  }
  return res.slice(0, -1)
}

// #3895, #4268
function transformSpecialNewlines (text) {
  return text
    .replace(/\u2028/g, '\\u2028')
    .replace(/\u2029/g, '\\u2029')
}

/*  */

// these keywords should not appear inside expressions, but operators like
// typeof, instanceof and in are allowed
var prohibitedKeywordRE = new RegExp('\\b' + (
  'do,if,for,let,new,try,var,case,else,with,await,break,catch,class,const,' +
  'super,throw,while,yield,delete,export,import,return,switch,default,' +
  'extends,finally,continue,debugger,function,arguments'
).split(',').join('\\b|\\b') + '\\b');

// these unary operators should not be used as property/method names
var unaryOperatorsRE = new RegExp('\\b' + (
  'delete,typeof,void'
).split(',').join('\\s*\\([^\\)]*\\)|\\b') + '\\s*\\([^\\)]*\\)');

// strip strings in expressions
var stripStringRE = /'(?:[^'\\]|\\.)*'|"(?:[^"\\]|\\.)*"|`(?:[^`\\]|\\.)*\$\{|\}(?:[^`\\]|\\.)*`|`(?:[^`\\]|\\.)*`/g;

// detect problematic expressions in a template
function detectErrors (ast) {
  var errors = [];
  if (ast) {
    checkNode(ast, errors);
  }
  return errors
}

function checkNode (node, errors) {
  if (node.type === 1) {
    for (var name in node.attrsMap) {
      if (dirRE.test(name)) {
        var value = node.attrsMap[name];
        if (value) {
          if (name === 'v-for') {
            checkFor(node, ("v-for=\"" + value + "\""), errors);
          } else if (onRE.test(name)) {
            checkEvent(value, (name + "=\"" + value + "\""), errors);
          } else {
            checkExpression(value, (name + "=\"" + value + "\""), errors);
          }
        }
      }
    }
    if (node.children) {
      for (var i = 0; i < node.children.length; i++) {
        checkNode(node.children[i], errors);
      }
    }
  } else if (node.type === 2) {
    checkExpression(node.expression, node.text, errors);
  }
}

function checkEvent (exp, text, errors) {
  var stipped = exp.replace(stripStringRE, '');
  var keywordMatch = stipped.match(unaryOperatorsRE);
  if (keywordMatch && stipped.charAt(keywordMatch.index - 1) !== '$') {
    errors.push(
      "avoid using JavaScript unary operator as property name: " +
      "\"" + (keywordMatch[0]) + "\" in expression " + (text.trim())
    );
  }
  checkExpression(exp, text, errors);
}

function checkFor (node, text, errors) {
  checkExpression(node.for || '', text, errors);
  checkIdentifier(node.alias, 'v-for alias', text, errors);
  checkIdentifier(node.iterator1, 'v-for iterator', text, errors);
  checkIdentifier(node.iterator2, 'v-for iterator', text, errors);
}

function checkIdentifier (
  ident,
  type,
  text,
  errors
) {
  if (typeof ident === 'string') {
    try {
      new Function(("var " + ident + "=_"));
    } catch (e) {
      errors.push(("invalid " + type + " \"" + ident + "\" in expression: " + (text.trim())));
    }
  }
}

function checkExpression (exp, text, errors) {
  try {
    new Function(("return " + exp));
  } catch (e) {
    var keywordMatch = exp.replace(stripStringRE, '').match(prohibitedKeywordRE);
    if (keywordMatch) {
      errors.push(
        "avoid using JavaScript keyword as property name: " +
        "\"" + (keywordMatch[0]) + "\"\n  Raw expression: " + (text.trim())
      );
    } else {
      errors.push(
        "invalid expression: " + (e.message) + " in\n\n" +
        "    " + exp + "\n\n" +
        "  Raw expression: " + (text.trim()) + "\n"
      );
    }
  }
}

/*  */



function createFunction (code, errors) {
  try {
    return new Function(code)
  } catch (err) {
    errors.push({ err: err, code: code });
    return noop
  }
}

function createCompileToFunctionFn (compile) {
  var cache = Object.create(null);

  return function compileToFunctions (
    template,
    options,
    vm
  ) {
    options = extend({}, options);
    var warn$$1 = options.warn || warn;
    delete options.warn;

    /* istanbul ignore if */
    if (process.env.NODE_ENV !== 'production') {
      // detect possible CSP restriction
      try {
        new Function('return 1');
      } catch (e) {
        if (e.toString().match(/unsafe-eval|CSP/)) {
          warn$$1(
            'It seems you are using the standalone build of Vue.js in an ' +
            'environment with Content Security Policy that prohibits unsafe-eval. ' +
            'The template compiler cannot work in this environment. Consider ' +
            'relaxing the policy to allow unsafe-eval or pre-compiling your ' +
            'templates into render functions.'
          );
        }
      }
    }

    // check cache
    var key = options.delimiters
      ? String(options.delimiters) + template
      : template;
    if (cache[key]) {
      return cache[key]
    }

    // compile
    var compiled = compile(template, options);

    // check compilation errors/tips
    if (process.env.NODE_ENV !== 'production') {
      if (compiled.errors && compiled.errors.length) {
        warn$$1(
          "Error compiling template:\n\n" + template + "\n\n" +
          compiled.errors.map(function (e) { return ("- " + e); }).join('\n') + '\n',
          vm
        );
      }
      if (compiled.tips && compiled.tips.length) {
        compiled.tips.forEach(function (msg) { return tip(msg, vm); });
      }
    }

    // turn code into functions
    var res = {};
    var fnGenErrors = [];
    res.render = createFunction(compiled.render, fnGenErrors);
    res.staticRenderFns = compiled.staticRenderFns.map(function (code) {
      return createFunction(code, fnGenErrors)
    });

    // check function generation errors.
    // this should only happen if there is a bug in the compiler itself.
    // mostly for codegen development use
    /* istanbul ignore if */
    if (process.env.NODE_ENV !== 'production') {
      if ((!compiled.errors || !compiled.errors.length) && fnGenErrors.length) {
        warn$$1(
          "Failed to generate render function:\n\n" +
          fnGenErrors.map(function (ref) {
            var err = ref.err;
            var code = ref.code;

            return ((err.toString()) + " in\n\n" + code + "\n");
        }).join('\n'),
          vm
        );
      }
    }

    return (cache[key] = res)
  }
}

/*  */

function createCompilerCreator (baseCompile) {
  return function createCompiler (baseOptions) {
    function compile (
      template,
      options
    ) {
      var finalOptions = Object.create(baseOptions);
      var errors = [];
      var tips = [];
      finalOptions.warn = function (msg, tip) {
        (tip ? tips : errors).push(msg);
      };

      if (options) {
        // merge custom modules
        if (options.modules) {
          finalOptions.modules =
            (baseOptions.modules || []).concat(options.modules);
        }
        // merge custom directives
        if (options.directives) {
          finalOptions.directives = extend(
            Object.create(baseOptions.directives || null),
            options.directives
          );
        }
        // copy other options
        for (var key in options) {
          if (key !== 'modules' && key !== 'directives') {
            finalOptions[key] = options[key];
          }
        }
      }

      var compiled = baseCompile(template, finalOptions);
      if (process.env.NODE_ENV !== 'production') {
        errors.push.apply(errors, detectErrors(compiled.ast));
      }
      compiled.errors = errors;
      compiled.tips = tips;
      return compiled
    }

    return {
      compile: compile,
      compileToFunctions: createCompileToFunctionFn(compile)
    }
  }
}

/*  */

// `createCompilerCreator` allows creating compilers that use alternative
// parser/optimizer/codegen, e.g the SSR optimizing compiler.
// Here we just export a default compiler using the default parts.
var createCompiler = createCompilerCreator(function baseCompile (
  template,
  options
) {
  var ast = parse(template.trim(), options);
  if (options.optimize !== false) {
    optimize(ast, options);
  }
  var code = generate(ast, options);
  return {
    ast: ast,
    render: code.render,
    staticRenderFns: code.staticRenderFns
  }
});

/*  */

var ref$1 = createCompiler(baseOptions);
var compile = ref$1.compile;
var compileToFunctions = ref$1.compileToFunctions;

/*  */

// check whether current browser encodes a char inside attribute values
var div;
function getShouldDecode (href) {
  div = div || document.createElement('div');
  div.innerHTML = href ? "<a href=\"\n\"/>" : "<div a=\"\n\"/>";
  return div.innerHTML.indexOf('&#10;') > 0
}

// #3663: IE encodes newlines inside attribute values while other browsers don't
var shouldDecodeNewlines = inBrowser ? getShouldDecode(false) : false;
// #6828: chrome encodes content in a[href]
var shouldDecodeNewlinesForHref = inBrowser ? getShouldDecode(true) : false;

/*  */

var idToTemplate = cached(function (id) {
  var el = query(id);
  return el && el.innerHTML
});

var mount = Vue.prototype.$mount;
Vue.prototype.$mount = function (
  el,
  hydrating
) {
  el = el && query(el);

  /* istanbul ignore if */
  if (el === document.body || el === document.documentElement) {
    process.env.NODE_ENV !== 'production' && warn(
      "Do not mount Vue to <html> or <body> - mount to normal elements instead."
    );
    return this
  }

  var options = this.$options;
  // resolve template/el and convert to render function
  if (!options.render) {
    var template = options.template;
    if (template) {
      if (typeof template === 'string') {
        if (template.charAt(0) === '#') {
          template = idToTemplate(template);
          /* istanbul ignore if */
          if (process.env.NODE_ENV !== 'production' && !template) {
            warn(
              ("Template element not found or is empty: " + (options.template)),
              this
            );
          }
        }
      } else if (template.nodeType) {
        template = template.innerHTML;
      } else {
        if (process.env.NODE_ENV !== 'production') {
          warn('invalid template option:' + template, this);
        }
        return this
      }
    } else if (el) {
      template = getOuterHTML(el);
    }
    if (template) {
      /* istanbul ignore if */
      if (process.env.NODE_ENV !== 'production' && config.performance && mark) {
        mark('compile');
      }

      var ref = compileToFunctions(template, {
        shouldDecodeNewlines: shouldDecodeNewlines,
        shouldDecodeNewlinesForHref: shouldDecodeNewlinesForHref,
        delimiters: options.delimiters,
        comments: options.comments
      }, this);
      var render = ref.render;
      var staticRenderFns = ref.staticRenderFns;
      options.render = render;
      options.staticRenderFns = staticRenderFns;

      /* istanbul ignore if */
      if (process.env.NODE_ENV !== 'production' && config.performance && mark) {
        mark('compile end');
        measure(("vue " + (this._name) + " compile"), 'compile', 'compile end');
      }
    }
  }
  return mount.call(this, el, hydrating)
};

/**
 * Get outerHTML of elements, taking care
 * of SVG elements in IE as well.
 */
function getOuterHTML (el) {
  if (el.outerHTML) {
    return el.outerHTML
  } else {
    var container = document.createElement('div');
    container.appendChild(el.cloneNode(true));
    return container.innerHTML
  }
}

Vue.compile = compileToFunctions;

module.exports = Vue;
=======
if (process.env.NODE_ENV === 'production') {
  module.exports = require('./vue.common.prod.js')
} else {
  module.exports = require('./vue.common.dev.js')
}
>>>>>>> edf7df0c
<|MERGE_RESOLUTION|>--- conflicted
+++ resolved
@@ -1,4 +1,3 @@
-<<<<<<< HEAD
 /*!
  * Vue.js v2.5.22
  * (c) 2014-2019 Evan You
@@ -1928,7 +1927,7 @@
     try {
       return fn.apply(null, arguments)
     } finally {
-      useMacroTask = false;    
+      useMacroTask = false;
     }
   })
 }
@@ -11078,15 +11077,4 @@
     container.appendChild(el.cloneNode(true));
     return container.innerHTML
   }
-}
-
-Vue.compile = compileToFunctions;
-
-module.exports = Vue;
-=======
-if (process.env.NODE_ENV === 'production') {
-  module.exports = require('./vue.common.prod.js')
-} else {
-  module.exports = require('./vue.common.dev.js')
-}
->>>>>>> edf7df0c
+}